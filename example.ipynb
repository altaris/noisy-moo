{
 "cells": [
  {
   "cell_type": "markdown",
   "metadata": {},
   "source": [
    "# nmoo quick example"
   ]
  },
  {
   "cell_type": "markdown",
   "metadata": {},
   "source": [
<<<<<<< HEAD
    "Also available on Google Colab \n",
    "\n",
    "[![Launch Google Colab\n",
    "notebook](https://img.shields.io/badge/launch-colab-blue)](https://colab.research.google.com/github/altaris/noisy-moo/blob/main/example.ipynb)"
=======
    "Also available on Google Colab [![Launch Google Colab\n",
    "notebook](https://img.shields.io/badge/launch-colab-blue?logo=googlecolab)](https://colab.research.google.com/github/altaris/noisy-moo/blob/main/example.ipynb)"
>>>>>>> ecbda0f8
   ]
  },
  {
   "cell_type": "markdown",
   "metadata": {},
   "source": [
    "In this notebook, we consider a ZDT1 problem with Gaussian noise, and benckmark two \"denoising\" methods:\n",
    "* a naive average method,\n",
    "* the KNN-Avg algorithm."
   ]
  },
  {
   "cell_type": "markdown",
   "metadata": {},
   "source": [
    "# Specifying the benchmark"
   ]
  },
  {
   "cell_type": "code",
   "execution_count": null,
   "metadata": {},
   "outputs": [],
   "source": [
    "!pip install nmoo"
   ]
  },
  {
   "cell_type": "code",
   "execution_count": 1,
   "metadata": {},
   "outputs": [],
   "source": [
    "import nmoo"
   ]
  },
  {
   "cell_type": "markdown",
   "metadata": {},
   "source": [
    "The first step is to construct our problem pipelines. We start with a `ZDT1`\n",
    "instance, that we wrap in a `WrappedProblem`. In nmoo, `WrappedProblem` is the\n",
    "base class to modify problems, in our case adding and removing noise.\n",
    "Additionally, `WrappedProblem` and classes deriving from it maintain a history\n",
    "of every call made to their `_evaluate` method (see the [pymoo\n",
    "documentation](https://pymoo.org/getting_started.html#By-Class)).\n",
    "\n",
    "Next, we add a Gaussian noise of type `N(0, 0.25)` and the averaging algorithm.\n",
    "\n",
    "While it is possible to feed `zdt1` directly into a `GaussianNoise`, the point\n",
    "of using an intermediate `wrapped_zdt1` is to keep a history of all calls to\n",
    "the non-noisy ZDT1."
   ]
  },
  {
   "cell_type": "code",
   "execution_count": 2,
   "metadata": {},
   "outputs": [],
   "source": [
    "from pymoo.config import Config\n",
    "Config.show_compile_hint = False\n",
    "\n",
    "from pymoo.problems.multi import ZDT1\n",
    "import numpy as np\n",
    "\n",
    "zdt1 = ZDT1()\n",
    "wrapped_zdt1 = nmoo.WrappedProblem(zdt1)\n",
    "\n",
    "mean = np.array([0, 0])\n",
    "covariance = np.array([[1., -.5], [-.5, 1]])\n",
    "noisy_zdt1 = nmoo.GaussianNoise(wrapped_zdt1, mean, covariance)\n",
    "\n",
    "avg_zdt1 = nmoo.ResampleAverage(noisy_zdt1, n_evaluations=10)"
   ]
  },
  {
   "cell_type": "markdown",
   "metadata": {},
   "source": [
    "We construct a similar pipeline for the KNN-Avg algorithm (`max_distance` is\n",
    "just a parameter of the algorithm). Note that parts of an already existing\n",
    "pipeline can be reused. Behind the scene, `noisy_zdt1` will be deepcopied."
   ]
  },
  {
   "cell_type": "code",
   "execution_count": 3,
   "metadata": {},
   "outputs": [],
   "source": [
    "knnavg_zdt1 = nmoo.KNNAvg(noisy_zdt1, max_distance=1.)"
   ]
  },
  {
   "cell_type": "markdown",
   "metadata": {},
   "source": [
    "Now, we setup an algorithm that will try and solve our `avg_zdt1` and `knnavg_zdt1` problems."
   ]
  },
  {
   "cell_type": "code",
   "execution_count": 4,
   "metadata": {},
   "outputs": [],
   "source": [
    "from pymoo.algorithms.moo.nsga2 import NSGA2\n",
    "\n",
    "nsga2 = NSGA2()"
   ]
  },
  {
   "cell_type": "markdown",
   "metadata": {},
   "source": [
    "Finally, we setup our benchmark. It will run NSGA2 against `avg_zdt1` and\n",
    "`knnavg_zdt1` tree times each. Additionally, we specify a Pareto front\n",
    "population to measure the performance. It no Pareto front is specified (or\n",
    "known), performance indicators will use one automatically calculated based on\n",
    "the results of the benchmark.\n",
    "\n",
    "Since the `avg` problem evaluates the underlying noisy `ZDT1` problem 10 times,\n",
    "we apply a penalty of 10, meaning that every call to `avg.eval` will count as\n",
    "10 calls.\n",
    "\n",
    "For more information on how to specify the problems and the algorithms, refer\n",
    "to [the documentation](https://altaris.github.io/noisy-moo/nmoo/benchmark.html#Benchmark.__init__)."
   ]
  },
  {
   "cell_type": "code",
   "execution_count": 5,
   "metadata": {},
   "outputs": [],
   "source": [
    "from pymoo.factory import get_termination\n",
    "\n",
    "pareto_front = zdt1.pareto_front(100)\n",
    "\n",
    "benchmark = nmoo.Benchmark(\n",
    "    output_dir_path=\"./out\",\n",
    "    problems={\n",
    "        \"knnavg\": {\n",
    "            \"problem\": knnavg_zdt1,\n",
    "            \"pareto_front\": pareto_front,\n",
    "        },\n",
    "        \"avg\": {\n",
    "            \"problem\": avg_zdt1,\n",
    "            \"pareto_front\": pareto_front,\n",
    "            \"evaluator\": nmoo.PenalizedEvaluator(10),\n",
    "        },\n",
    "    },\n",
    "    algorithms={\n",
    "        \"nsga2\": {\n",
    "            \"algorithm\": nsga2,\n",
    "        },\n",
    "        \"nsga2_100\": {\n",
    "            \"algorithm\": nsga2,\n",
    "            \"termination\": get_termination(\"n_gen\", 100),\n",
    "        },\n",
    "    },\n",
    "    n_runs=3,\n",
    ")"
   ]
  },
  {
   "cell_type": "markdown",
   "metadata": {},
   "source": [
    "# Running the benchmark"
   ]
  },
  {
   "cell_type": "markdown",
   "metadata": {},
   "source": [
    "(this might take some time, especially if you are running the notebook on\n",
    "Google colab)"
   ]
  },
  {
   "cell_type": "code",
   "execution_count": 6,
   "metadata": {},
   "outputs": [
    {
     "name": "stderr",
     "output_type": "stream",
     "text": [
      "[Parallel(n_jobs=-1)]: Using backend LokyBackend with 10 concurrent workers.\n"
     ]
    },
    {
     "name": "stdout",
     "output_type": "stream",
     "text": [
      "\n",
      "Compiled modules for significant speedup can not be used!\n",
      "https://pymoo.org/installation.html#installation\n",
      "\n",
      "To disable this warning:\n",
      "from pymoo.config import Config\n",
      "Config.show_compile_hint = False\n",
      "\n",
      "\n",
      "Compiled modules for significant speedup can not be used!\n",
      "https://pymoo.org/installation.html#installation\n",
      "\n",
      "To disable this warning:\n",
      "from pymoo.config import Config\n",
      "Config.show_compile_hint = False\n",
      "\n",
      "\n",
      "Compiled modules for significant speedup can not be used!\n",
      "https://pymoo.org/installation.html#installation\n",
      "\n",
      "To disable this warning:\n",
      "from pymoo.config import Config\n",
      "Config.show_compile_hint = False\n",
      "\n",
      "\n",
      "Compiled modules for significant speedup can not be used!\n",
      "https://pymoo.org/installation.html#installation\n",
      "\n",
      "To disable this warning:\n",
      "from pymoo.config import Config\n",
      "Config.show_compile_hint = False\n",
      "\n",
      "\n",
      "Compiled modules for significant speedup can not be used!\n",
      "https://pymoo.org/installation.html#installation\n",
      "\n",
      "To disable this warning:\n",
      "from pymoo.config import Config\n",
      "Config.show_compile_hint = False\n",
      "\n",
      "\n",
      "Compiled modules for significant speedup can not be used!\n",
      "https://pymoo.org/installation.html#installation\n",
      "\n",
      "To disable this warning:\n",
      "from pymoo.config import Config\n",
      "Config.show_compile_hint = False\n",
      "\n",
      "\n",
      "Compiled modules for significant speedup can not be used!\n",
      "https://pymoo.org/installation.html#installation\n",
      "\n",
      "To disable this warning:\n",
      "from pymoo.config import Config\n",
      "Config.show_compile_hint = False\n",
      "\n",
      "\n",
      "Compiled modules for significant speedup can not be used!\n",
      "https://pymoo.org/installation.html#installation\n",
      "\n",
      "To disable this warning:\n",
      "from pymoo.config import Config\n",
      "Config.show_compile_hint = False\n",
      "\n",
      "\n",
      "Compiled modules for significant speedup can not be used!\n",
      "https://pymoo.org/installation.html#installation\n",
      "\n",
      "To disable this warning:\n",
      "from pymoo.config import Config\n",
      "Config.show_compile_hint = False\n",
      "\n",
      "\n",
      "Compiled modules for significant speedup can not be used!\n",
      "https://pymoo.org/installation.html#installation\n",
      "\n",
      "To disable this warning:\n",
      "from pymoo.config import Config\n",
      "Config.show_compile_hint = False\n",
      "\n"
     ]
    },
    {
     "name": "stderr",
     "output_type": "stream",
     "text": [
      "[Parallel(n_jobs=-1)]: Done   1 tasks      | elapsed:   17.2s\n",
      "[Parallel(n_jobs=-1)]: Done   3 out of  12 | elapsed:   17.3s remaining:   52.0s\n",
      "[Parallel(n_jobs=-1)]: Done   5 out of  12 | elapsed:   28.5s remaining:   39.9s\n",
      "[Parallel(n_jobs=-1)]: Done   7 out of  12 | elapsed:   32.1s remaining:   22.9s\n",
      "[Parallel(n_jobs=-1)]: Done   9 out of  12 | elapsed:   32.8s remaining:   10.9s\n",
      "[Parallel(n_jobs=-1)]: Done  12 out of  12 | elapsed:  1.4min finished\n",
      "[Parallel(n_jobs=2)]: Using backend LokyBackend with 2 concurrent workers.\n",
      "[Parallel(n_jobs=2)]: Done   1 tasks      | elapsed:    1.8s\n",
      "[Parallel(n_jobs=2)]: Done   2 out of   4 | elapsed:    1.8s remaining:    1.8s\n",
      "[Parallel(n_jobs=2)]: Done   4 out of   4 | elapsed:    1.9s remaining:    0.0s\n",
      "[Parallel(n_jobs=2)]: Done   4 out of   4 | elapsed:    1.9s finished\n",
      "[Parallel(n_jobs=2)]: Using backend LokyBackend with 2 concurrent workers.\n",
      "[Parallel(n_jobs=2)]: Done   1 tasks      | elapsed:    2.4s\n",
      "[Parallel(n_jobs=2)]: Done   4 tasks      | elapsed:    6.2s\n",
      "[Parallel(n_jobs=2)]: Done   9 tasks      | elapsed:    9.3s\n",
      "[Parallel(n_jobs=2)]: Done  12 out of  12 | elapsed:   10.9s finished\n"
     ]
    }
   ],
   "source": [
    "benchmark.run(verbose=10)"
   ]
  },
  {
   "cell_type": "markdown",
   "metadata": {},
   "source": [
    "# Benchmark results"
   ]
  },
  {
   "cell_type": "markdown",
   "metadata": {},
   "source": [
    "Results of the benchmark are automatically saved. Refer to\n",
    "[the documentation](https://altaris.github.io/noisy-moo/nmoo/benchmark.html) for a precise\n",
    "explanation of the role of each artefact."
   ]
  },
  {
   "cell_type": "code",
   "execution_count": 7,
   "metadata": {},
   "outputs": [
    {
     "name": "stdout",
     "output_type": "stream",
     "text": [
      "avg.nsga2.1.1-resample_avg.npz\n",
      "avg.nsga2.1.2-gaussian_noise.npz\n",
      "avg.nsga2.1.3-wrapped_problem.npz\n",
      "avg.nsga2.1.csv\n",
      "avg.nsga2.1.pi-igd.csv\n",
      "avg.nsga2.1.pp.npz\n",
      "avg.nsga2.2.1-resample_avg.npz\n",
      "avg.nsga2.2.2-gaussian_noise.npz\n",
      "avg.nsga2.2.3-wrapped_problem.npz\n",
      "avg.nsga2.2.csv\n"
     ]
    }
   ],
   "source": [
    "! ls ./out | head"
   ]
  },
  {
   "cell_type": "markdown",
   "metadata": {},
   "source": [
    "Let's now visualize the results. The final result of all runs can be found using the `Benchmark.final_results` method:"
   ]
  },
  {
   "cell_type": "code",
   "execution_count": 8,
   "metadata": {},
   "outputs": [
    {
     "data": {
      "text/html": [
       "<div>\n",
       "<style scoped>\n",
       "    .dataframe tbody tr th:only-of-type {\n",
       "        vertical-align: middle;\n",
       "    }\n",
       "\n",
       "    .dataframe tbody tr th {\n",
       "        vertical-align: top;\n",
       "    }\n",
       "\n",
       "    .dataframe thead th {\n",
       "        text-align: right;\n",
       "    }\n",
       "</style>\n",
       "<table border=\"1\" class=\"dataframe\">\n",
       "  <thead>\n",
       "    <tr style=\"text-align: right;\">\n",
       "      <th></th>\n",
       "      <th>algorithm</th>\n",
       "      <th>problem</th>\n",
       "      <th>n_run</th>\n",
       "      <th>n_gen</th>\n",
       "      <th>n_eval</th>\n",
       "      <th>timedelta</th>\n",
       "      <th>perf_igd</th>\n",
       "    </tr>\n",
       "  </thead>\n",
       "  <tbody>\n",
       "    <tr>\n",
       "      <th>0</th>\n",
       "      <td>nsga2</td>\n",
       "      <td>avg</td>\n",
       "      <td>1</td>\n",
       "      <td>100</td>\n",
       "      <td>100000</td>\n",
       "      <td>29841</td>\n",
       "      <td>0.201766</td>\n",
       "    </tr>\n",
       "    <tr>\n",
       "      <th>1</th>\n",
       "      <td>nsga2</td>\n",
       "      <td>avg</td>\n",
       "      <td>2</td>\n",
       "      <td>100</td>\n",
       "      <td>100000</td>\n",
       "      <td>129711</td>\n",
       "      <td>0.119726</td>\n",
       "    </tr>\n",
       "    <tr>\n",
       "      <th>2</th>\n",
       "      <td>nsga2</td>\n",
       "      <td>avg</td>\n",
       "      <td>3</td>\n",
       "      <td>100</td>\n",
       "      <td>100000</td>\n",
       "      <td>144749</td>\n",
       "      <td>0.131315</td>\n",
       "    </tr>\n",
       "    <tr>\n",
       "      <th>3</th>\n",
       "      <td>nsga2</td>\n",
       "      <td>knnavg</td>\n",
       "      <td>1</td>\n",
       "      <td>165</td>\n",
       "      <td>16500</td>\n",
       "      <td>698527</td>\n",
       "      <td>0.190680</td>\n",
       "    </tr>\n",
       "    <tr>\n",
       "      <th>4</th>\n",
       "      <td>nsga2</td>\n",
       "      <td>knnavg</td>\n",
       "      <td>2</td>\n",
       "      <td>225</td>\n",
       "      <td>22500</td>\n",
       "      <td>108498</td>\n",
       "      <td>0.150406</td>\n",
       "    </tr>\n",
       "    <tr>\n",
       "      <th>5</th>\n",
       "      <td>nsga2</td>\n",
       "      <td>knnavg</td>\n",
       "      <td>3</td>\n",
       "      <td>262</td>\n",
       "      <td>26200</td>\n",
       "      <td>803547</td>\n",
       "      <td>0.173940</td>\n",
       "    </tr>\n",
       "    <tr>\n",
       "      <th>6</th>\n",
       "      <td>nsga2_100</td>\n",
       "      <td>avg</td>\n",
       "      <td>1</td>\n",
       "      <td>100</td>\n",
       "      <td>100000</td>\n",
       "      <td>102262</td>\n",
       "      <td>0.315564</td>\n",
       "    </tr>\n",
       "    <tr>\n",
       "      <th>7</th>\n",
       "      <td>nsga2_100</td>\n",
       "      <td>avg</td>\n",
       "      <td>2</td>\n",
       "      <td>100</td>\n",
       "      <td>100000</td>\n",
       "      <td>849192</td>\n",
       "      <td>0.259745</td>\n",
       "    </tr>\n",
       "    <tr>\n",
       "      <th>8</th>\n",
       "      <td>nsga2_100</td>\n",
       "      <td>avg</td>\n",
       "      <td>3</td>\n",
       "      <td>100</td>\n",
       "      <td>100000</td>\n",
       "      <td>817981</td>\n",
       "      <td>0.337144</td>\n",
       "    </tr>\n",
       "    <tr>\n",
       "      <th>9</th>\n",
       "      <td>nsga2_100</td>\n",
       "      <td>knnavg</td>\n",
       "      <td>1</td>\n",
       "      <td>100</td>\n",
       "      <td>10000</td>\n",
       "      <td>429142</td>\n",
       "      <td>0.274805</td>\n",
       "    </tr>\n",
       "    <tr>\n",
       "      <th>10</th>\n",
       "      <td>nsga2_100</td>\n",
       "      <td>knnavg</td>\n",
       "      <td>2</td>\n",
       "      <td>100</td>\n",
       "      <td>10000</td>\n",
       "      <td>54942</td>\n",
       "      <td>0.321031</td>\n",
       "    </tr>\n",
       "    <tr>\n",
       "      <th>11</th>\n",
       "      <td>nsga2_100</td>\n",
       "      <td>knnavg</td>\n",
       "      <td>3</td>\n",
       "      <td>100</td>\n",
       "      <td>10000</td>\n",
       "      <td>187767</td>\n",
       "      <td>0.731495</td>\n",
       "    </tr>\n",
       "  </tbody>\n",
       "</table>\n",
       "</div>"
      ],
      "text/plain": [
       "    algorithm problem  n_run  n_gen  n_eval  timedelta  perf_igd\n",
       "0       nsga2     avg      1    100  100000      29841  0.201766\n",
       "1       nsga2     avg      2    100  100000     129711  0.119726\n",
       "2       nsga2     avg      3    100  100000     144749  0.131315\n",
       "3       nsga2  knnavg      1    165   16500     698527  0.190680\n",
       "4       nsga2  knnavg      2    225   22500     108498  0.150406\n",
       "5       nsga2  knnavg      3    262   26200     803547  0.173940\n",
       "6   nsga2_100     avg      1    100  100000     102262  0.315564\n",
       "7   nsga2_100     avg      2    100  100000     849192  0.259745\n",
       "8   nsga2_100     avg      3    100  100000     817981  0.337144\n",
       "9   nsga2_100  knnavg      1    100   10000     429142  0.274805\n",
       "10  nsga2_100  knnavg      2    100   10000      54942  0.321031\n",
       "11  nsga2_100  knnavg      3    100   10000     187767  0.731495"
      ]
     },
     "execution_count": 8,
     "metadata": {},
     "output_type": "execute_result"
    }
   ],
   "source": [
    "benchmark.final_results()"
   ]
  },
  {
   "cell_type": "markdown",
   "metadata": {},
   "source": [
    "# Plotting"
   ]
  },
  {
   "cell_type": "markdown",
   "metadata": {},
   "source": [
    "The following plot depicts the IGD performance of averaging vs. KNN-averaging."
   ]
  },
  {
   "cell_type": "code",
   "execution_count": 9,
   "metadata": {},
   "outputs": [
    {
     "data": {
      "text/plain": [
       "<AxesSubplot:xlabel='problem', ylabel='perf_igd'>"
      ]
     },
     "execution_count": 9,
     "metadata": {},
     "output_type": "execute_result"
    },
    {
     "data": {
      "image/png": "iVBORw0KGgoAAAANSUhEUgAAAYIAAAEGCAYAAABo25JHAAAAOXRFWHRTb2Z0d2FyZQBNYXRwbG90bGliIHZlcnNpb24zLjUuMSwgaHR0cHM6Ly9tYXRwbG90bGliLm9yZy/YYfK9AAAACXBIWXMAAAsTAAALEwEAmpwYAAAdnUlEQVR4nO3dfXxU1b3v8c+PAAKCCIL0mIBBofIgqBAUj70qWlrwVrEtKqgv4dUqB648eC09tdqq+FRpe2sB7fWih+LjoVqPFhTE01pr5YAmPAtoiVQhqcciYoSS8Pi7f8xOmIRAMsns7Mns7/v1yiuz116z92/CML9Za+29lrk7IiISXy2iDkBERKKlRCAiEnNKBCIiMadEICISc0oEIiIx1zLqABqiS5cunp+fH3UYIiLNysqVKz919641y5tlIsjPz6eoqCjqMEREmhUz+6i2cnUNiYjEnBKBiEjMKRGIiMRcsxwjqM3+/fspKSmhoqIi6lCyVps2bcjLy6NVq1ZRhyIiaZQ1iaCkpIQOHTqQn5+PmUUdTtZxd3bs2EFJSQk9e/aMOhwRSaOs6RqqqKjgpJNOUhIIiZlx0kknqcUlkoWyJhEASgIh099XJDtlTdeQiEhNc+bMobi4uFHHKC0tBSA3N7fBx+jVqxdTpkxpVBxhyqoWQVPKz8/n008/TcuxHn30UZ588kkA5s+fz9/+9rdQziMiqSsvL6e8vDzqMEKlFkHEDhw4wMSJE6u258+fz5lnnskpp5wSYVQi2SEd38KnTZsGwKxZsxp9rEylRFAPV155Jdu2baOiooJp06YxYcKEavvvvfdenn76abp27Ur37t0ZPHgw06dPZ82aNUycOJE9e/Zw+umnM2/ePDp16sTFF1/M2WefzVtvvcXYsWPZtWsX7du3r5o647rrrqNt27YsX74cSDRvFy1axP79+3n++efp06cPd999N3/961/ZsmULW7du5aGHHmLFihUsWbKE3NxcFi1apMs8RaRe1DVUD/PmzWPlypUUFRUxe/ZsduzYUbWvsLCQF154gbVr17JkyZJqcyDdcMMNzJw5k3Xr1jFgwABmzJhRtW/fvn0UFRXxve99r6ps9OjRFBQU8Mwzz7BmzRratm0LQJcuXVi1ahWTJk3i5z//eVX9Dz74gNdff52FCxdy/fXXM2zYMNavX0/btm155ZVXwvyTiEgWUSKoh9mzZ3PWWWcxdOhQtm3bxubNm6v2LVu2jFGjRtGmTRs6dOjA5ZdfDkBZWRmff/45F110EQDjxo3jzTffrHreNddcU+/zf+tb3wJg8ODBfPjhh1XlI0eOpFWrVgwYMICDBw8yYsQIAAYMGFCtnojIsahrqA5vvPEGv//971m+fDnt2rXj4osvTsu19Mcff3y96x533HEA5OTkcODAgSPKW7RoQatWraou72zRokW1eiIix6IWQR3Kysro1KkT7dq147333mPFihXV9l9wwQUsWrSIiooKdu/ezcsvvwxAx44d6dSpE3/+858BeOqpp6paB8fSoUMHdu3alf4XIiJyFKG3CMxsBDALyAEed/cHa+x/CBgWbLYDTnb3E8OOq75GjBjBo48+St++fTnjjDMYOnRotf1DhgzhiiuuYODAgXTr1o0BAwbQsWNHAJ544omqweLTTjuNX//613Web/z48UycOLHaYLGISJjM3cM7uFkO8BdgOFACFAJj3X3jUepPAc5x9+8c67gFBQVec2GaTZs20bdv37TEnardu3fTvn179uzZw4UXXsjcuXMZNGhQJLGELcq/s0gUsunyUTNb6e4FNcvDbhGcCxS7+5YgiAXAKKDWRACMBe4KOaa0mzBhAhs3bqSiooJx48ZlbRIQkewUdiLIBbYlbZcA59VW0cxOBXoCrx9l/wRgAkCPHj3SG2UjPfvss1GHICLSYJk0WDwG+K27H6xtp7vPdfcCdy/o2vWItZdFRKSBwk4EpUD3pO28oKw2Y4B/DzkeERGpIexEUAj0NrOeZtaaxIf9wpqVzKwP0AnQZTIiIk0s1ETg7geAycBSYBPwnLtvMLN7zOyKpKpjgAUe5iVMIiJSq9DvI3D3xcDiGmV31ti+O93nnXzr9/n7p5+l7Xgnd+nMw7/4WdqOl6o9e/Zw1VVX8cEHH5CTk8Pll1/Ogw8+WPcTRUTqkLVTTPz908/4oFvdd/LW2yd/St+xGmj69OkMGzaMffv2cemll7JkyRJGjhwZdVgi0sxl0lVDzd6HH35I3759uemmm+jfvz9f+9rXKC8vZ/bs2fTr14+BAwcyZswYALZv387w4cPp378/N954I6eeemrVAjRXXnklgwcPpn///sydOxeAdu3aMWxY4gbs1q1bM2jQIEpKSqJ5oSKSVZQI0mzz5s3cfPPNbNiwgRNPPJEXXniBBx98kNWrV7Nu3ToeffRRAGbMmMEll1zChg0bGD16NFu3bq06xrGmvQb4/PPPWbRoEZdeemmTvjYRyU5KBGnWs2dPzj77bODwtNEDBw7kuuuu4+mnn6Zly0Rv3FtvvVXVOhgxYgSdOnWqOsaxpr0+cOAAY8eOZerUqZx22mlN98JEJGspEaRZ5dTQcHja6FdeeYWbb76ZVatWMWTIkGNOEZ087fXatWs555xzqk17PWHCBHr37s0tt9wS5ssQkRhRIgjZoUOH2LZtG8OGDWPmzJmUlZWxe/duLrjgAp577jkAXnvtNXbu3Akce9rrH/3oR5SVlfHLX/4yipciIlkqa68aOrlL57Re6XNyl84Net7Bgwe5/vrrKSsrw92ZOnUqJ554InfddRdjx47lqaee4vzzz+dLX/oSHTp0OOq01yUlJdx///306dOnalK7yZMnc+ONN6btNYpIPGVtIojimv/8/Hzefffdqu3p06cftW7Hjh1ZunQpLVu2ZPny5RQWFlZ1Ky1ZsqTW5+h+OxEJQ9Ymgky3detWrr76ag4dOkTr1q157LHHog5JRGJKiSAivXv3ZvXq1VGHISKiwWIRkbhTIhARiTklAhGRmFMiEBGJuawdLL79e5Mp+/STtB2vY5duPPB/Hk7b8UREMkXWJoKyTz/hB6e/l7bjzfwgbYdqkFTXI3jzzTe55ZZbWLduHQsWLGD06NFV+5544gnuu+8+IHG38rhx4wBYuXIl48ePp7y8nMsuu4xZs2ZhZuG+MBGJnLqGmpHp06fz3nvvsXr1apYtW3bUG88AevTowfz587n22murlX/22WfMmDGDt99+m3feeYcZM2ZUTW8xadIkHnvsMTZv3szmzZt59dVXQ309IpIZlAjSKJPWI8jPz2fgwIG0aFH9n3jp0qUMHz6czp0706lTJ4YPH86rr77Kxx9/zBdffMHQoUMxM2644QZeeumlEP5KIpJplAjSLNPXIygtLaV79+5V23l5eZSWllJaWkpeXt4R5SKS/ZQI0kzrEYhIc6NEkGaZvh5Bbm4u27Ztq9ouKSkhNzeX3Nzcal1NleUikv2y9qqhjl26pfVKn45dujXoecnrEXzlK19hwYIF1dYj+MEPfpDyegSPP/54g1/H17/+dW6//faq87322mv85Cc/oXPnzpxwwgmsWLGC8847jyeffJIpU6Y0+Dwi0nxkbSLIlGv+o1qPoLCwkG9+85vs3LmTRYsWcdddd7FhwwY6d+7Mj3/8Y4YMGQLAnXfeSefOibUWfvWrX1VdPjpy5EhGjhzZBH8hEYmaNcc57gsKCryoqKha2aZNm+jbt29EEaVu79695OTkVK1HMGnSJNasWRN1WHVqbn9nkcaaNm0aALNmzYo4ksYzs5XuXlCzPPQWgZmNAGYBOcDj7n7EXVBmdjVwN+DAWne/tmadbKP1CEQkU4SaCMwsB3gEGA6UAIVmttDdNybV6Q38ELjA3Xea2clhxpQp0rUewf3338/zzz9freyqq67ijjvuaPSxRSQewm4RnAsUu/sWADNbAIwCNibVuQl4xN13Arj73xt6MneP3ZQId9xxR5N96DfHbkQRqVvYl4/mAtuStkuCsmRfBr5sZsvMbEXQlXQEM5tgZkVmVrR9+/Yj9rdp04YdO3bowyok7s6OHTto06ZN1KGISJplwlVDLYHewMVAHvCmmQ1w98+TK7n7XGAuJAaLax4kLy+PkpISaksSkh5t2rSpdvexiGSHsBNBKdA9aTsvKEtWArzt7vuBv5rZX0gkhsJUTtSqVSt69uzZmFhFRGIp7K6hQqC3mfU0s9bAGGBhjTovkWgNYGZdSHQVbQk5LhERCYSaCNz9ADAZWApsAp5z9w1mdo+ZXRFUWwrsMLONwB+B77v7jtqPKCIi6Rb6GIG7LwYW1yi7M+mxA7cGPyIi0sQ06ZyISMwpEYiIxJwSgYhIzCkRiIjEnBKBiEjMKRGIiMScEoGISMwpEYiIxJwSgYhIzCkRiIjEnBKBiEjMKRGIiMScEoGISMwpEYiIxJwSgYhIzCkRiIjEnBKBiEjMhb5CmYhIQ82ZM4fi4uJIY6g8/7Rp0yKLoVevXkyZMiW04ysRiEjGKi4uZvOG1fRofzCyGFrvT3Sc7P2oKJLzb92dE/o5lAhEJKP1aH+Q2wd9EXUYkXlg1Qmhn0NjBCIiMadEICISc0oEIiIxF3oiMLMRZva+mRWb2W217B9vZtvNbE3wc2PYMYmIyGGhDhabWQ7wCDAcKAEKzWyhu2+sUfU37j45zFhERKR2YbcIzgWK3X2Lu+8DFgCjQj6niIikIOxEkAtsS9ouCcpq+raZrTOz35pZ99oOZGYTzKzIzIq2b98eRqwiIrGUCYPFi4B8dx8I/CfwRG2V3H2uuxe4e0HXrl2bNEARkWwWdiIoBZK/4ecFZVXcfYe77w02HwcGhxyTiIgkCTsRFAK9zaynmbUGxgALkyuY2T8lbV4BbAo5JhERSRLqVUPufsDMJgNLgRxgnrtvMLN7gCJ3XwhMNbMrgAPAZ8D4MGMSEZHqQp9ryN0XA4trlN2Z9PiHwA/DjkNERGqXCYPFIiISoTpbBGa2HvCj7Q+u9hERkWaqPl1D3wh+3xz8fir4fV36wxERkaZWZyJw948AzGy4u5+TtOs2M1sFHDF/kIiINB+pjBGYmV2QtPHPKT5fREQyUCpXDX0XmGdmHQEDdgLfCSUqERFpMvVOBO6+EjgrSAS4e1loUYmISJOpdyIws1trbAOUASvdfU16wxIRkaaSSh9/ATCRxOyhucC/ACOAx8zsX0OITUREmkAqYwR5wCB33w1gZncBrwAXAiuBn6Y/PBERCVsqLYKTgb1J2/uBbu5eXqNcRESakVRaBM8Ab5vZ74Lty4Fnzex4oObSkyIi0kykctXQvWa2BKi8l2CiuxcFj3WXsYhIM1WfuYZOcPcvzKwzsCX4qdzX2d0/CzNAEREJV31aBM+SmG9oJdUnn7Ng+7QQ4hIRkSZSn7mGvhH87nmsembW3903pCswERFpGumcK+ipuquIiEimSWcisDQeS0REmkg6E8FRF68REZHMpWmkRURirs5EULkGgZkdV0fVfWmJSEREmlR9WgSzg9/Lj1XJ3Yc2PhwREWlq9bmPYL+ZzQXyzGx2zZ3uPjX9YYmISFOpT4vgG8DrQDmJm8pq/hyTmY0ws/fNrNjMjrq+sZl928zczArqF7qIiKRDfW4o+9TMngdOcfcnUjm4meUAjwDDgRKg0MwWuvvGGvU6ANOAt1M5voiINF69rhpy94PAmAYc/1yg2N23uPs+YAEwqpZ69wIzgYoGnENERBohlctHl5nZw2b2P8xsUOVPHc/JBbYlbZcEZVWCY3R391eOdSAzm2BmRWZWtH379hTCFhGRY0llPYKzg9/3JJU5cElDT25mLYBfAOPrquvuc4G5AAUFBbp5TUQkTVJZj2BYA45fCnRP2s4Lyip1AM4E3jAzgC8BC83siqS1DkREJET17hoys25m9m/B4jSYWT8z+24dTysEeptZTzNrTWKcYWHlTncvc/cu7p7v7vnACkBJQESkCaUyRjAfWAqcEmz/BbjlWE9w9wPA5OB5m4Dn3H2Dmd1jZlekHK2IiKRdKmMEXdz9OTP7ISQ+5M3sYF1PcvfFwOIaZXcepe7FKcQjIiJpkEqL4B9mdhLBLKNmNhQoCyUqERFpMqm0CG4l0b9/mpktA7oCo0OJSkREmkwqiWAj8CKwB9gFvERinEBERJqxVLqGngT6AA8Ac4Avo+UpRUSavVRaBGe6e7+k7T+a2caj1hYRkWYhlRbBqmCAGAAzOw/Q9f4iIs1cKi2CwcB/mdnWYLsH8L6ZrQfc3QemPToREQldKolgRGhRiIhIZFKZa+ijMAMREZFopDJGICIiWUiJQEQk5pQIRERiTolARCTmlAhERGIulctHRWo1Z84ciouLG/z80tLEonW5ubl11Dy2Xr16MWXKlEYdQySOlAgkcuXl5VGHIBJrSgTSaI39Fj5t2jQAZs2alY5wRCRFSgQx19hunXSoPH9lQoiKupYkrpQIYq64uJjNG1bTo32dq46GpvX+xDULez+Kbg7DrbtzIju3SNSUCIQe7Q9y+6Avog4jUg+sOiHqEKQWpaWl/GNXTqz/fT7alcPxwQUVYdHloyIiMacWQczpG1dCU3zrktTl5uay98DHsW6xPrDqBI5r5KXVdVGLQEQk5tQiiDl940poim9dIpkq9BaBmY0ws/fNrNjMbqtl/0QzW29ma8zsLTPrV9txREQkHKEmAjPLAR4BRgL9gLG1fNA/6+4D3P1s4KfAL8KMSUREqgu7a+hcoNjdtwCY2QJgFLCxsoK7J/dJHA94yDGJSDOydXe0FzN8sifxfblbu0ORnH/r7hx6h3yOsBNBLrAtabsEOK9mJTO7GbgVaA1cUtuBzGwCMAGgR48eaQ9URDJPr169og6BfcGd78edGk0svQn/75ARg8Xu/gjwiJldC/wIGFdLnbnAXICCggK1GkRiIBOm/IjDXFhhDxaXAt2TtvOCsqNZAFwZZkAiIlJd2C2CQqC3mfUkkQDGANcmVzCz3u6+Odj8n8BmpEnFvQ8WmqYfViRThZoI3P2AmU0GlgI5wDx332Bm9wBF7r4QmGxmXwX2AzuppVtIwqM+2ISm6IcVyVShjxG4+2JgcY2yO5MeRzv3cMypD1ZENMWEiEjMZcRVQyIiYUjHwkvpWDgp0xc9UiIQETmGtm3bRh1C6JQIRCRrZfK38EyiMQIRkZhTIhARiTl1DUmjNXZALh2DcZD5A3IimUqJQCIXh8E4kUymRCCNpm/hIs2bxghERGJOiUBEJOaUCEREYk6JQEQk5pQIRERiTolARCTmlAhERGJOiUBEJOaUCEREYk6JQEQk5pQIRERiTolARCTmlAhERGJOiUBEJOZCTwRmNsLM3jezYjO7rZb9t5rZRjNbZ2Z/MLNTw45JREQOC3U9AjPLAR4BhgMlQKGZLXT3jUnVVgMF7r7HzCYBPwWuCTOudGjsqlylpaUA5ObmNioOrcolIo0VdovgXKDY3be4+z5gATAquYK7/9Hd9wSbK4C8kGPKCOXl5ZSXl0cdhohI6CuU5QLbkrZLgPOOUf+7wJLadpjZBGACQI8ePdIVX4M19lt45fq8s2bNSkc4IiINljGDxWZ2PVAA/Ky2/e4+190L3L2ga9euTRuciEgWC7tFUAp0T9rOC8qqMbOvAncAF7n73pBjEslqjR2/gvSMYWn8qvkIOxEUAr3NrCeJBDAGuDa5gpmdA/w/YIS7/z3keESkHjR+FS+hJgJ3P2Bmk4GlQA4wz903mNk9QJG7LyTRFdQeeN7MALa6+xVhxiWSzdLxLVxjWPESdosAd18MLK5RdmfS46+GHYNIc5KOrp3Gqjx/ZUKIgrqWmk7oiUBEUlNcXMyadzdxsF3nyGJosc8BWLnlk0jOn7Pns0jOG1dKBCIZJjFQ65HGcKjNCZGeH7xqwFrClzGXj4qISDTUIhDJMLm5ufz33paU97ks6lAi0/a9xeTmdos6jNiIZSLQYNxhGpATkVgmAg3GJWhALnPl7PmMtu8trrtiSFpUfAFEN1aQeG+qRdBUYpkIAA626xzrpjcQ6QeNHF2vXr2iDoHi4l0A9Dotqg/jbhnxd4iL2CYCkUyVCV11uqEsXnTVkIhIzKlFIJJl0nExRDouZtCFCM2HEoGIHKFt27ZRhyBNSIlAJMvoW7ikSmMEIiIxp0QgIhJzSgQiIjEXyzGC0tJScvaUxf6Gqpw9OygtPRB1GCISMbUIRERiLpaJILEgt0UaQ4uKL6rmc4mONWpxchHJDrHsGsqEOUyin8sFNJ+LiEBME0E6rrPOhKmsQXdvikjjxTIRZALduSkimUKJoIH0LVxEskUsB4tFROSw0BOBmY0ws/fNrNjMbqtl/4VmtsrMDpjZ6LDjERGR6kJNBGaWAzwCjAT6AWPNrF+NaluB8cCzYcYiIiK1C3uM4Fyg2N23AJjZAmAUsLGygrt/GOw7FHIsIiJSi7C7hnKBbUnbJUFZysxsgpkVmVnR9u3b0xKciIg0o8Fid5/r7gXuXtC1a9eowxERyRphJ4JSoHvSdl5QJiIiGSLsRFAI9DaznmbWGhgDLAz5nCIikgJz93BPYHYZ8EsgB5jn7veb2T1AkbsvNLMhwItAJ6AC+G9371/HMbcDH4UaeLx0AT6NOgiRWui9mV6nuvsRfeuhJwLJfGZW5O4FUcchUpPem02j2QwWi4hIOJQIRERiTolAAOZGHYDIUei92QQ0RiAiEnNqEYiIxJwSgYhIzCkRiEgozCzfzN6NOg6pmxKBiEjMKRHEgJm9ZGYrzWxDMIvrRDP7WdL+8Wb2cPD4x8FCQm+Z2b+b2fToIpdsYWanmdlqM/u+mf2Hmb1qZpvN7KdJdXab2f1mttbMVphZt6D8cjN7O3j+782sm5m1MLMPzezEpOdvDvadHjx/vZndZ2a7I3jJzYoSQTx8x90HAwXAVBJTenwzaf81wIJguo9vA2eRWExId3RKo5nZGcALJBag2g6cTeI9NwC4xswqJ6Y8Hljh7mcBbwI3BeVvAUPd/RxgAfCv7n4I+B3B+9jMzgM+cvdPgFnALHcfQGLqe6mDEkE8TDWztcAKErPB9gS2mNlQMzsJ6AMsAy4AfufuFe6+C1gUWcSSLbqS+MC+zt3XBmV/cPcyd68gsUjVqUH5PuDl4PFKID94nAcsNbP1wPeByrnIfkMioUBiQsvfBI/PB54PHmvlw3pQIshyZnYx8FXg/OCb1mqgDYlvVleTaAG86LqhRMJRRmI52q8kle1NenyQwysl7k96HyaXzwEeDr7h/wuJ9y/AcqCXmXUFrgT+I+3Rx4QSQfbrCOx09z1m1gcYGpS/SGLZ0LEkkgIkWgWXm1kbM2sPfKPJo5Vss49E980NZnZtA4/RkcPrmIyrLAySxovAL4BN7r4j2LWCxBccSLQUpA5KBNnvVaClmW0CHiTxnwR33wlsIjEt7TtBWSGJ9SLWAUuA9SS+0Yk0mLv/g8SXiv8NnNCAQ9wNPG9mKzlySurfANdzuFsI4BbgVjNbB/RC7+E6aYoJqcbM2rv7bjNrR2LAboK7r4o6LpH6Ct675e7uZjYGGOvuo6KOK5O1rLuKxMxcM+tHoh/2CSUBaYYGAw+bmQGfA9+JNpzMpxaBiEjMaYxARCTmlAhERGJOiUBEJOaUCEQa6Whz2ZjZfDMb3dTxiKRKiUCkHswsJ+oYRMKiRCCxF8yb/56ZPWNmm8zst2bWLpjdcqaZrQKuMrOxwYyW75rZzBrHeCiY3fUPwZQHNc8x2Mz+FMwCu9TM/ikofyN4blFw7iHB7Jybzey+JvoTSMwpEYgknAH8yt37Al8A/yso3+Hug0jcXDcTuITE7JlDzOzKoM7xQJG79wf+BNyVfGAza0VivpzRwSyw84D7k6rsc/cC4FESE7TdDJwJjA8mBRQJlW4oE0nY5u7LgsdPk5iuGw5PXTAEeMPdtwOY2TPAhcBLwKGkek9z5ORnZ5D4YP/PxD1O5AAfJ+1fGPxeD2xw94+Dc2whMVvsDkRCpEQgklDzzsrK7X+k4VhG4gP+/KPUr5yN8xDVZ+Y8hP6PShNQ15BIQg8zq/ygvpbEYijJ3gEuMrMuwcDxWBLdQJD4fzT6GM99H+haeXwza2Vm/RHJEEoEIgnvAzcHs7R2Av5v8s6gu+Y24I/AWmClu/8u2P0P4NxgofZLgHtqPHcfiUQxM1ggaA3wz+G9FJHUaK4hiT0zywdedvczo45FJApqEYiIxJxaBCIiMacWgYhIzCkRiIjEnBKBiEjMKRGIiMScEoGISMz9fywvtMaRcm/8AAAAAElFTkSuQmCC",
      "text/plain": [
       "<Figure size 432x288 with 1 Axes>"
      ]
     },
     "metadata": {
      "needs_background": "light"
     },
     "output_type": "display_data"
    }
   ],
   "source": [
    "import seaborn as sns\n",
    "\n",
    "sns.boxplot(\n",
    "    x=\"problem\", \n",
    "    y=\"perf_igd\", \n",
    "    hue=\"algorithm\",\n",
    "    data=benchmark.final_results(),\n",
    ")"
   ]
  },
  {
   "cell_type": "markdown",
   "metadata": {},
   "source": [
    "The following boxplot depicts the runtimes."
   ]
  },
  {
   "cell_type": "code",
   "execution_count": 10,
   "metadata": {},
   "outputs": [
    {
     "data": {
      "text/plain": [
       "<AxesSubplot:xlabel='problem', ylabel='timedelta'>"
      ]
     },
     "execution_count": 10,
     "metadata": {},
     "output_type": "execute_result"
    },
    {
     "data": {
      "image/png": "iVBORw0KGgoAAAANSUhEUgAAAZcAAAEGCAYAAACpXNjrAAAAOXRFWHRTb2Z0d2FyZQBNYXRwbG90bGliIHZlcnNpb24zLjUuMSwgaHR0cHM6Ly9tYXRwbG90bGliLm9yZy/YYfK9AAAACXBIWXMAAAsTAAALEwEAmpwYAAAhK0lEQVR4nO3de3wV1d3v8c+PcJe78FC7AYMNFUFQIVQ89tXWWhU4VWiLKGrBWuVoEbHWPtXeqG3tI62nFrCVA49UvJVqbRWsgPRirVYs4SKI2IeIAolouQYwQQR+549ZCQGTsJPMzoTs7/v1you916yZtXaM+WbNrFlj7o6IiEicmiXdARERaXoULiIiEjuFi4iIxE7hIiIisVO4iIhI7Jon3YHGomvXrp6bm5t0N0REjivLly/f5u7dji5XuAS5ubkUFBQk3Q0RkeOKmW2sqlynxUREJHYKFxERiZ3CRUREYqdwERGR2ClcREQkdgoXERGJncJFRERip/tcpFGaMWMGhYWFdd6/uLgYgFQqVedj5OXlMWnSpDrvL5LNFC7SJJWVlSXdBZGspnCRRqm+I4bJkycDMG3atDi6IyK1pGsuIiISO41cJHb1vV4Sh/L2y0cwSdF1G8lWCheJXWFhIevXrqRXu4OJ9aHlB9Gg/P2NyS1GumlvTmJtiyRN4SIZ0avdQb49aHfS3UjUT1Z0SLoLIonRNRcREYmdRi4Su+LiYt7bk5P1f7lv3JPDCeF+G5Fso5GLiIjELqMjFzP7OnAt4MAa4CvAScA84ERgOfBld99vZq2AB4HBwHbgMnd/KxznduCrwEHgJndfHMqHAdOAHOC/3f2uUN67qjYy+VnlsFQqxfsHtuiay4oOtKrHCgEix7OMhYuZpYCbgH7uXmZmjwGXAyOAe9x9npnNJAqN+8K/O909z8wuB6YCl5lZv7Bff+CjwJ/M7OOhmV8CFwBFwDIzm+/ur4V9q2pDROqgMSzHA5rafTzJ9Gmx5kAbM2sOtAW2AJ8Ffhe2zwVGhdcjw3vC9vPNzEL5PHd/393fBAqBT4SvQnffEEYl84CRYZ/q2hCRBJSVlWlJniyTsZGLuxeb2d3AJqAMeJboFNUudz8QqhUB5X/KpIDNYd8DZlZCdForBSytdOjK+2w+qvzssE91bRzBzCYAEwB69epVtw8qkgW0HI/UVsZGLmbWmWjU0ZvodNYJwLBMtVcX7j7L3fPdPb9bt25Jd0dEpMnI5GmxzwFvuvtWd/8A+D1wLtApnCYD6AGUz9UsBnoChO0diS7sV5QftU915dtraENERBpAJsNlEzDUzNqG6yDnA68BfwVGhzrjgafC6/nhPWH7X9zdQ/nlZtYqzALrA/wTWAb0MbPeZtaS6KL//LBPdW2IiEgDyFi4uPvLRBfVVxBNQ24GzAK+BdxiZoVE10fuD7vcD5wYym8BbgvHWQs8RhRMi4CJ7n4wXFO5EVgMrAMeC3WpoQ0REWkAGb3Pxd2nAFOOKt5ANNPr6Lr7gEurOc6dwJ1VlD8DPFNFeZVtiIhIw9Ad+iIiEjuFi4iIxE7hIiIisVO4iIhI7BQuIiISOz3PRSQL1Hfhyfoqb7t8GZikaOHLhqNwEckChYWFrHp1HQfbdkmk/Wb7HYDlG95NpH2AnNIdibWdjRQuIlniYNsulPUdkXQ3EtPm9Q/dEicZpGsuIiISO4WLiIjETuEiIiKxU7iIiEjsFC4iIhI7hYuIiMRO4SIiIrFTuIiISOwULiIiEjuFi4iIxE7Lv4hkgeLiYnJKS7J6CZSc0u0UFx9IuhtZQyMXERGJnUYuIlkglUrxzvvNs37hylSqe9LdyBoauYiISOwULiIiEjuFi4iIxE7hIiIisVO4iIhI7BQuIiISO4WLiIjETuEiIiKxU7iIiEjsFC4iIhI7hYuIiMRO4SIiIrFTuIiISOwULiIiEjuFi4iIxE7hIiIisVO4iIhI7BQuIiISu4yGi5l1MrPfmdnrZrbOzM4xsy5mtsTM1od/O4e6ZmbTzazQzFab2aBKxxkf6q83s/GVygeb2Zqwz3Qzs1BeZRsiItIwMj1ymQYscve+wBnAOuA24M/u3gf4c3gPMBzoE74mAPdBFBTAFOBs4BPAlEphcR9wXaX9hoXy6toQEZEGkLFwMbOOwKeA+wHcfb+77wJGAnNDtbnAqPB6JPCgR5YCnczsJOAiYIm773D3ncASYFjY1sHdl7q7Aw8edayq2hARkQaQyZFLb2Ar8GszW2lm/21mJwDd3X1LqPMO0D28TgGbK+1fFMpqKi+qopwa2jiCmU0wswIzK9i6dWtdPqOIiFQhk+HSHBgE3OfuZwHvcdTpqTDi8Az2ocY23H2Wu+e7e363bt0y2Q0RkaySyXApAorc/eXw/ndEYfNuOKVF+PffYXsx0LPS/j1CWU3lPaoop4Y2RESkAWQsXNz9HWCzmZ0ais4HXgPmA+UzvsYDT4XX84FxYdbYUKAknNpaDFxoZp3DhfwLgcVh224zGxpmiY076lhVtSEiIg2geYaPPwl4xMxaAhuArxAF2mNm9lVgIzAm1H0GGAEUAqWhLu6+w8x+BCwL9X7o7jvC668BDwBtgIXhC+CuatoQEZEGkNFwcfdVQH4Vm86voq4DE6s5zhxgThXlBcDpVZRvr6oNERFpGLpDX0REYqdwERGR2ClcREQkdgoXERGJncJFRERip3AREZHYKVxERCR2ChcREYmdwkVERGKX6eVfjmsffPABRUVF7Nu3L+muHFfGjBmDHxhFSctDx6jp5OzeTNuVs2m2f0+D9E1EGobCpQZFRUW0b9+e3NxcwhOUJQ2bNm3C95fykbYHa6zn7ux6rws7uI52L/+8gXonIg1Bp8VqsG/fPk488UQFS4aYGZ1OaMnBDj2PXVlEjisKl2NQsGRW9P3V91ikqTlmuITnpSwzs71mtt/MDprZ7oboXLbJzc1l27ZtsRxr5syZPPjggwA88MADvP322xlpR0SkKulcc7kXuBx4nGj5/HHAxzPZKamfAwcOcP3111e8f+CBBzj99NP56Ec/mmCvRCSbpHVB390LzSzH3Q8CvzazlcDtme1a0zZq1Cg2b97Mvn37mDx5MhMmTDhi+49+9CMefvhhunXrRs+ePRk8eDC33norq1at4vrrr6e0tJSPfexjzJkzh86dO/OZz3yGM888kxdeeIGxY8eyZ88e2rVrR25uLgUFBVx55ZW0adOGl156CYAZM2awYMECPvjgAx5//HH69u3LD37wA9588002bNjApk2buOeee1i6dCkLFy4klUqxYMECWrRokcS3S0SOM+lccykNT5JcZWY/NbOvp7mf1GDOnDksX76cgoICpk+fzvbt2yu2LVu2jCeeeIJXXnmFhQsXUlBQULFt3LhxTJ06ldWrVzNgwADuuOOOim379++noKCAb3zjGxVlo0ePJj8/n0ceeYRVq1bRpk0bALp27cqKFSu44YYbuPvuuyvqv/HGG/zlL39h/vz5XHXVVZx33nmsWbOGNm3a8Mc//jGT3xIRaULSCYkvh3o3Au8BPYEvZrJT2WD69OmcccYZDB06lM2bN7N+/fqKbS+++CIjR46kdevWtG/fnosvvhiAkpISdu3axac//WkAxo8fz/PPP1+x32WXXZZ2+1/8YvSfcPDgwbz11lsV5cOHD6dFixYMGDCAgwcPMmzYMAAGDBhwRD0RkZqkEy6j3H2fu+929zvc/Rbg85nuWFP23HPP8ac//YmXXnqJV155hbPOOiuWGzVPOOGEtOu2atUKgJycHA4cOPCh8mbNmtGiRYuK2XLNmjU7op6ISE3SCZfxVZRdHXM/skpJSQmdO3embdu2vP766yxduvSI7eeeey4LFixg37597N27l6effhqAjh070rlzZ/7+978D8NBDD1WMYmrSvn179uzRHfAi0nCqvaBvZmOBK4DeZja/0qb2wI5Md6wpGzZsGDNnzuS0007j1FNPZejQoUdsHzJkCJdccgkDBw6ke/fuDBgwgI4dOwIwd+7cigv6p5xyCr/+9a+P2d7VV1/N9ddff8QFfRGRTDJ3r3qD2clAb+C/gNsqbdoDrHb3JnWOJD8/3ytfOAdYt24dp512WiL92bt3L+3ataO0tJRPfepTzJo1i0GDBiXSl9pKd/mXcv+z8R06Lrk5s51KwE9WdKDVyflMmzYt6a4wefJklm94l7K+I5LuSmLavP4Mg0/p3ij+ezQlZrbc3fOPLq925OLuG4GNwDmZ7JhUbcKECbz22mvs27eP8ePHHzfBIiICNZ8W2wNUNawxwN29Q8Z6JTz66KNJd0FEpM5qGrm0b8iOiIhI05HWzZBm9kkz+0p43dXMeme2WyIicjxLZ+HKKcC3OLzcS0vg4Ux2SkREjm/prC32BeAsYAWAu79tZjplJjXafxDeKc1Jq27J/mb8ckW8l/DeLY3+bure9lhPw8ycTXtz6JNY6yLJSidc9ru7m5kDmFn6t4FLo1ZaWsqll17KG2+8QU5ODhdffDF33XVXvY9bfpd/uqx5S1qd/KGZjPWyv7Aw6svJebEetzb6AHl5ybUvkqR0wuUxM/t/QCczuw64Bpid2W41Tjfe8k3+vS2++0f/o2sX7v35z2I7Xl3ceuutnHfeeezfv5/zzz+fhQsXMnz48Hods3v37rWq/95778V+78HkyZMBdE+DSEKOGS7ufreZXQDsBk4Fvu/uSzLes0bo39t28Eb3Yy+3krZ3/3bMKm+99RbDhw/nk5/8JP/4xz9IpVI89dRTzJ49m5kzZ9K8eXP69evHvHnz2Lp1K1dccQVvv/0255xzDkuWLGH58uV07dq1yiX+27Zty3nnnQdAy5YtGTRoEEVFRfF9PhHJWmnNFnP3Je7+TXe/NVuDJUnr169n4sSJrF27lk6dOvHEE09w1113sXLlSlavXs3MmTMBuOOOO/jsZz/L2rVrGT16NJs2bao4Rk1L/APs2rWLBQsWcP755zfoZxORpqnacDGzPWa2u7qvhuxktuvduzdnnnkmcHiJ/IEDB3LllVfy8MMP07x5NAB94YUXuPzyy4Fo/bLOnTtXHKOmJf4PHDjA2LFjuemmmzjllFMa7oOJSJNVbbi4e/twF/40orXFUkAPomnJv2iQ3glw5AXy8iXy//jHPzJx4kRWrFjBkCFDalwO/1hL/E+YMIE+ffpw8803Z/JjiEgWSee02CXu/it33xOe6XIfMDLTHZPqHTp0iM2bN3PeeecxdepUSkpK2Lt3L+eeey6PPfYYAM8++yw7d+4Eal7i/7vf/S4lJSX84he/SOKjiEgTlc5ssffM7EpgHtFaY2OJnkgpCTl48CBXXXUVJSUluDs33XQTnTp1YsqUKYwdO5aHHnqIc845h4985CO0b9++2iX+i4qKuPPOO+nbt2/Fwpg33ngj1157bZIfT6RRmzFjBoVhqntdFBcXA5BKperVj7y8PCZNmlSvY2RSOuFyBdGpsWlE4fJiKMs6/9G1S1ozvGp1vGPIzc3l1VdfrXh/6623Vlu3Y8eOLF68mObNm/PSSy+xbNmyilNqCxcurHKf6h65ICKZUVZWlnQXGkQ6U5HfQqfBABK/J+VYNm3axJgxYzh06BAtW7Zk9uysvB1JJKPqO1rIlnuwjhkuZvZx4D6gu7ufbmYDia7D/DjjvZNa6dOnDytXrky6GyIiaV3Qn020aOUHAO6+Grg83QbMLMfMVprZ0+F9bzN72cwKzey3ZtYylLcK7wvD9txKx7g9lP/LzC6qVD4slBWa2W2VyqtsQ0REGkY64dLW3f95VFltHnE8GVhX6f1U4B53zwN2Al8N5V8Fdobye0I9zKwfUZj1B4YBvwqBlQP8EhgO9APGhro1tSEiIg0gnQv628zsY4SnUprZaGBLOgc3sx7A/wbuBG4xMwM+y+EJAXOBHxCddhsZXgP8Drg31B8JzHP394E3zawQ+ESoV+juG0Jb84CRZrauhjZEslZO6Q7avP5MIm032xfdd32odXIPsM0p3QHUbt07qbt0wmUiMAvoa2bFwJvAVWke/xfAfwLlS/SfCOxy9/KRTxHRzZmEfzcDuPsBMysJ9VPA4Rszjtxn81HlZx+jDZGslPTqzIWFe6J+nJLkL/fuiX8fskk6s8U2AJ8LS+03c/c96RzYzD4P/Nvdl5vZZ+rVywwxswnABIBevXol3BuRzEn6fohsmSElh6UzW6wTMA7IBZpHZ6rA3W86xq7nApeY2QigNVC+lEwnM2seRhY9gOJQvxjoCRSZWXOgI7C9Unm5yvtUVb69hjaO4O6ziEZl5OfnH/OGj29/40ZKtr17rGpp69i1Oz/5v/fGdrzaqu3zXJ5//nluvvlmVq9ezbx58xg9enTFtrlz5/LjH0cTCL/73e8yfvx4AJYvX87VV19NWVkZI0aMYNq0aZT/DIlI05XOabFniE5LrQHSfqyfu99OeDRyGLnc6u5XmtnjwGiiO/7HA0+FXeaH9y+F7X8JDymbDzxqZj8HPkr0DKZ/Agb0MbPeROFxOXBF2Oev1bRRLyXb3uVbH3s9jkMBMPWN2A5VZ7V5nkuvXr144IEHuPvuu48o37FjB3fccQcFBQWYGYMHD+aSSy6hc+fO3HDDDcyePZuzzz6bESNGsGjRono/L0ZEGr90Zou1dvdb3P3X7j63/KsebX6L6OJ+IdH1kftD+f3AiaH8FqLFMnH3tcBjwGvAImCiux8Mo5IbgcVEs9EeC3VrauO489Zbb3Haaadx3XXX0b9/fy688ELKysqYPn06/fr1Y+DAgRUrIW/dupULLriA/v37c+2113LyySezbds2AEaNGsXgwYPp378/s2bNAqj181xyc3MZOHAgzZod+WOzePFiLrjgArp06ULnzp254IILWLRoEVu2bGH37t0MHToUM2PcuHE8+eSTGfguiUhjk87I5aHwBMqngffLC9097UcyuvtzwHPh9QYOz/aqXGcfcGk1+99JNOPs6PJniEZWR5dX2cbxav369fzmN79h9uzZjBkzpuJ5Lm+++SatWrVi165dwOHnudx+++0sWrSI++8/nKlz5syhS5culJWVMWTIEL70pS9x4oknVmwvf55L+bnx2iguLqZnz8NnKHv06EFxcTHFxcX06NHjQ+Ui0vSlM3LZD/yM6HTV8vBVkMlOyZH0PBcROd6kEy7fAPLcPdfde4cv/QZqQI39eS6pVIrNmw/PCi8qKiKVSpFKpY44zVZeLiJNXzrhUgiUZrojkr7G9jyXiy66qKK9nTt38uyzz3LRRRdx0kkn0aFDB5YuXYq78+CDDzJypNZAFckGaT3PBVgVZmBVvuZyrKnITU7Hrt1jneHVsWvdbihL6nkuy5Yt4wtf+AI7d+5kwYIFTJkyhbVr19KlSxe+973vMWTIEAC+//3v06VL9DiBX/3qVxVTkYcPH66ZYiJZIp1weTJ8Zb0k7klpTM9zGTJkSLWzya655hquueaaD5Xn5+cf0X8RyQ7p3KFfn2nH0oD0PBcRaSyqDRcze8zdx5jZGsKilZW4u5+R2a5JbcX1PJc777yTxx9//IiySy+9lO985zv1PraIZIeaRi7lNzysA75ZqdyAn2asR5K473znOwoSEamXasPF3cuX1c9z942Vt5lZ34z2qhFxd62FlUG1ueYjIsePaqcim9kN4ZTYqWa2utLXm8Dqhuticlq3bs327dv1CzBD3J3t27fTunXrpLsiIjGr6bTYo8BC4L8I63wFe2qz9MvxrEePHhQVFbF169aku9JktW7d+oglYkSkaajptFgJUAKMbbjuNC4tWrSgd+/eSXdDROS4k84d+iIiIrWicBERkdgpXEREJHYKFxERiV06a4uJiDQZM2bMoLCwMLH2y9uuy4P54pSXl8ekSZMydnyFi4hklcLCQtavXUmvdgcTab/lB9EJo/c3JvfMxU17czLehsJFRLJOr3YH+fag3Ul3IzE/WdEh423omouIiMRO4SIiIrFTuIiISOwULiIiEjuFi4iIxE7hIiIisVO4iIhI7BQuIiISO4WLiIjETuEiIiKxU7iIiEjsFC4iIhI7hYuIiMRO4SIiIrFTuIiISOwULiIiEjuFi4iIxE7hIiIisVO4iIhI7BQuIiISO4WLiIjELmPhYmY9zeyvZvaama01s8mhvIuZLTGz9eHfzqHczGy6mRWa2WozG1TpWOND/fVmNr5S+WAzWxP2mW5mVlMbIiLSMDI5cjkAfMPd+wFDgYlm1g+4Dfizu/cB/hzeAwwH+oSvCcB9EAUFMAU4G/gEMKVSWNwHXFdpv2GhvLo2RESkAWQsXNx9i7uvCK/3AOuAFDASmBuqzQVGhdcjgQc9shToZGYnARcBS9x9h7vvBJYAw8K2Du6+1N0dePCoY1XVhoiINIAGueZiZrnAWcDLQHd33xI2vQN0D69TwOZKuxWFsprKi6oop4Y2ju7XBDMrMLOCrVu31uGTiYhIVTIeLmbWDngCuNndd1feFkYcnsn2a2rD3We5e76753fr1i2T3RARySrNM3lwM2tBFCyPuPvvQ/G7ZnaSu28Jp7b+HcqLgZ6Vdu8RyoqBzxxV/lwo71FF/ZraEJEsV1xczHt7cvjJig5JdyUxG/fkcEJx8bEr1kMmZ4sZcD+wzt1/XmnTfKB8xtd44KlK5ePCrLGhQEk4tbUYuNDMOocL+RcCi8O23WY2NLQ17qhjVdWGiIg0gEyOXM4FvgysMbNVoezbwF3AY2b2VWAjMCZsewYYARQCpcBXANx9h5n9CFgW6v3Q3XeE118DHgDaAAvDFzW0ISJZLpVK8f6BLXx70O5jV26ifrKiA61SqWNXrIeMhYu7vwBYNZvPr6K+AxOrOdYcYE4V5QXA6VWUb6+qDRERaRi6Q19ERGKncBERkdgpXEREJHYKFxERiZ3CRUREYqdwERGR2GX0Dn2pnRkzZlBYWFjn/YvDHbepesxfz8vLY9KkSXXeX0QEFC5NSllZWdJdEBEBFC6xqe+oo7EoLCxk8uTJ9TqGRj8ionCJSWFhIateXcfBtl0S60Oz/dHiz8s3vJtYH3JKdxy7kog0eQqXmETXOzL69IBjOtS6Mazy6hXXfkQke2m2mIiIxE4jl5ikUineeb85ZX1HJN2VRLV5/RlSqSof/CnSaGzam9zzXN4tjf6m7972UCLtQ/T5+2S4DYWLiGSVvLy8RNvfHyb+tDo5uX70IfPfB4WLiGSVpGcyls/GnDZtWqL9yDSFi4gcU32n2pfvq2nu2UPhIo1SY/hlpl9k8WnTpk3SXZAGpnCRJkm/zOKlkJXaUrhIo6RfZiLHN93nIiIisVO4iIhI7BQuIiISO11ziVFO6Q7avP5MYu0327cbSHaNsWjhSt2hL5LtFC4xSfquX4DCwj0A5J2S5C/37o3ieyEiyVK4xKQxzG7Kljt/RaTx0zUXERGJncJFRERip3AREZHY6ZqLiEgtNIZ176Dxr32ncBERaUDZsu6dwkVEpBYa82ihMdE1FxERiZ3CRUREYqdwERGR2OmaSyPSGGahNPYZKCJyfFC4NCHZMgtFRBo/hUsjohGDiDQVuuYiIiKxU7iIiEjsmmy4mNkwM/uXmRWa2W1J90dEJJs0yXAxsxzgl8BwoB8w1sz6JdsrEZHs0STDBfgEUOjuG9x9PzAPGJlwn0REskZTDZcUsLnS+6JQdgQzm2BmBWZWsHXr1gbrnIhIU9dUwyUt7j7L3fPdPb9bt25Jd0dEpMloquFSDPSs9L5HKBMRkQZg7p50H2JnZs2B/wHOJwqVZcAV7r62hn22AhsbpodZoSuwLelOiFRBP5vxOtndP3Tqp0neoe/uB8zsRmAxkAPMqSlYwj46LxYjMytw9/yk+yFyNP1sNowmGS4A7v4M8EzS/RARyUZN9ZqLiIgkSOEimTIr6Q6IVEM/mw2gSV7QFxGRZGnkIiIisVO4iIhI7BQuInJcMLNcM3s16X5IehQuIiISO4WL1ImZPWlmy81sbVgA9Hoz+1ml7Veb2b3h9ffCs3VeMLPfmNmtyfVcmgIzO8XMVprZN83s92a2yMzWm9lPK9XZa2Z3mtkrZrbUzLqH8ovN7OWw/5/MrLuZNTOzt8ysU6X914dtHwv7rzGzH5vZ3gQ+8nFH4SJ1dY27DwbygZuAPwBfqLT9MmCemQ0BvgScQfR8Hd0ZLfViZqcCTwBXA1uBM4l+3gYAl5lZ+bqCJwBL3f0M4HngulD+AjDU3c8iehzHf7r7IeApws+wmZ0NbHT3d4FpwDR3H0C0wrqkQeEidXWTmb0CLCVaJLQ3sMHMhprZiUBf4EXgXOApd9/n7nuABYn1WJqCbkQhcKW7vxLK/uzuJe6+D3gNODmU7weeDq+XA7nhdQ9gsZmtAb4J9A/lvyUKKYDLw3uAc4DHw+tHY/00TZjCRWrNzD4DfA44J/xVuBJoTfRX4BiikcofXDdRSfxKgE3AJyuVvV/p9UEOL2v1QaWfwcrlM4B7w0jk/xD97AK8BOSZWTdgFPD72HufRRQuUhcdgZ3uXmpmfYGhofwPRE/8HEsUNBCNXi42s9Zm1g74fIP3VpqS/USnrsaZ2RV1PEZHDj+CY3x5YQiiPwA/B9a5+/awaSnRH0wQjWgkDQoXqYtFQHMzWwfcRfQ/H+6+E1hHtAT3P0PZMmA+sBpYCKwh+utTpE7c/T2iP1K+DnSowyF+ADxuZsv58NL7vwWu4vApMYCbgVvMbDWQh35+06LlXyTjzKydu+81s7ZEF1YnuPuKpPslko7wc1vm7m5mlwNj3X1k0v1q7JrskvvSqMwys35E57bnKljkODMYuNfMDNgFXJNsd44PGrmIiEjsdM1FRERip3AREZHYKVxERCR2CheRRqi69avM7AEzG93Q/RGpLYWLSELMLCfpPohkisJFJAPCs0deN7NHzGydmf3OzNqGlXenmtkK4FIzGxtW233VzKYedYx7wqrTfw5LkhzdxmAz+1tYnXqxmZ0Uyp8L+xaEtoeElYPXm9mPG+hbIFlO4SKSOacCv3L304DdwNdC+XZ3H0R0Q+lU4LNEK/sOMbNRoc4JQIG79wf+BkypfGAza0G0RtbosDr1HODOSlX2u3s+MJNooceJwOnA1WFhUZGM0k2UIpmz2d1fDK8fJno0ARxeWmQI8Jy7bwUws0eATwFPAocq1XuYDy+ieCpRWCyJ7u0jB9hSafv88O8aYK27bwltbCBaxXo7IhmkcBHJnKPvUC5//14MxzKi0DinmvrlKwUf4shVgw+h/++lAei0mEjm9DKz8l/+VxA9pKqyfwKfNrOu4eL+WKJTYBD9vzm6hn3/BXQrP76ZtTCz/og0EgoXkcz5FzAxrB7dGbiv8sZwquo24K/AK8Byd38qbH4P+ISZvUp0TeaHR+27nyh8poaHtq0C/lfmPopI7WhtMZEMMLNc4Gl3Pz3pvogkQSMXERGJnUYuIiISO41cREQkdgoXERGJncJFRERip3AREZHYKVxERCR2/x9m3HwEu5unwwAAAABJRU5ErkJggg==",
      "text/plain": [
       "<Figure size 432x288 with 1 Axes>"
      ]
     },
     "metadata": {
      "needs_background": "light"
     },
     "output_type": "display_data"
    }
   ],
   "source": [
    "sns.boxplot(\n",
    "    x=\"problem\", \n",
    "    y=\"timedelta\", \n",
    "    hue=\"algorithm\",\n",
    "    data=benchmark.final_results(),\n",
    ")"
   ]
  },
  {
   "cell_type": "markdown",
   "metadata": {},
   "source": [
    "`nmoo` also offers a few plotting primitives, see [the documentation](https://altaris.github.io/noisy-moo/nmoo/plotting.html)."
   ]
  },
  {
   "cell_type": "code",
   "execution_count": 11,
   "metadata": {},
   "outputs": [
    {
     "data": {
      "text/plain": [
       "<seaborn.axisgrid.FacetGrid at 0x16c133f10>"
      ]
     },
     "execution_count": 11,
     "metadata": {},
     "output_type": "execute_result"
    },
    {
     "data": {
      "image/png": "iVBORw0KGgoAAAANSUhEUgAAARwAAAGoCAYAAACUr1qDAAAAOXRFWHRTb2Z0d2FyZQBNYXRwbG90bGliIHZlcnNpb24zLjUuMSwgaHR0cHM6Ly9tYXRwbG90bGliLm9yZy/YYfK9AAAACXBIWXMAAAsTAAALEwEAmpwYAABjT0lEQVR4nO2deZxcVZm/n/feW1W9d7bOnpAQwhK2AAGiuOCOOgqIC+7oKOO4IKOjo84izjgzzoziPiIjiPxEwJVFQUVlEWQLISQhYUlC9qU73em9a7n3vr8/zq3qqu7qTnenq7u6cp7Pp+lb594699wi9e33fc973iOqisVisUwEzmQPwGKxHD1YwbFYLBOGFRyLxTJhWMGxWCwThhUci8UyYVjBsVgsE4YVHIvFMmFUpOCIyHYRmTVOfX1ERN4XHV8mIvNLcZ9yQkQWici9IrJJRJ4WkU8Ocd35InLDKPv+gYisOMLxrRKRb43yPVeJyN8fyX0tR4432QMoZ0TEU9Vr8pouAzYCeydnRBOGD3xaVdeKSD3whIjco6qbjrRjVf3QOPSxBlhzpP1YJp4pbeGIyG0i8kT0V/jyIa75ZxF5VkQeFJGbs3/lRGSliDwiIutF5FciMj1qv09EviEia4BPZv8yishbgVXATSKyTkSqo1t8QkTWisgGETkx6uMqEfmRiPxZRHaIyFtE5L+ja34rIrEjfO7zo3H+XESeEZGbRESic1+JLJP1IvLVqG1Z9KwbROTLItIdtdeJyB/zxn8hgKruU9W10XEXsBlYMIrxLckb1+ZonDV5n++qcXj+X0fHTSJyT/Rv4AfR5z0rOvePIvKciDwInHAk97SMD1NacIAPqupZGCG4QkRm5p8UkbOBS4DTgddH12W5EfgHVT0N2AB8Me9cXFVXqerXsg2q+nPMX9V3q+pKVe2LTh1U1TOB7wH5Jvsy4JXAm4EfA/eq6qlAH/DGgQ8iIp+JhGzgz1CuwxnAlcAK4FjgvOj5LwZOjp7ry9G13wS+Gd1/d14fSeDiaPyvAL6WFa68cS2J7vXoEOMYihOA/1XVk4BO4KPDXSwiXx/i+T93mPt8EfiTqp4M/BxYHPV3FnApsBJ4A3D2KMdvKQFT3aW6QkQujo4XAcuB1rzz5wG3q2oSSIrInQAi0ghMU9X7o+t+BPws7323jmIMv4x+PwG8Ja/9blXNiMgGwAV+G7VvAJYM7ERV/wf4n1Hc9zFV3Q0gIuuiPh/BiMh1kQXw6+jaFwEXRcc/Ab4aHQvwHyLyMiDEWDFzgP1Rv3XAL4ArVbVzFGMD2KWqD0XHPwauyLvvIFT170bZf5aXYEQWVf2tiByK2l8K/EpVewFE5I4x9m8ZR6as4IjI+cCrgRepaq+I3AdUjVP3PaO4NhX9Dij8PFMAqhqKSEb7V8mGFPncReQzwLuL9P+Aql4xzH1z91ZVX0TOAV4FvBX4OMbKGop3A03AWZE4bif6DCO37xfATar6y6G7GJKBq4KHXSUsIl/HWFkDuUVVvzKG+1vKkKnsUjUChyKxORFYXeSah4A3iUhV9Nf6rwBUtQM4JCIvja57L3B/kfcPpAuoP/KhD0ZV/ydy1Qb+FBObokTP2KiqdwF/h3ElwVg+l0THl+a9pRFojsTmFcAxUT8CXAdsVtWrx/hIi0XkRdHxu4AHh7tYVf9uiOc/nNg8BLw9GvdrgelR+wPARSJSLSbw/aYxPodlHJmyFg7GRfmIiGwGnsV8qQpQ1ccjU3o9cADjznREp98PXBMFM7cBHxjBPW+I3tOHcVPKjXrgdhGpwrhLn4rarwR+LCL/iPncsp/BTcCdkdu3Bngmaj8PI8IbIncN4AuRkI2UZ4GPicj1wCZMjKsUfAm4WUTeCzyMcQe7ohm2W4GngGbg8RLd3zIKpNLr4YhInap2R8LyAHB5dgbmaCF69j5VVRG5FHinql44Dv2eD1ymqpcNaF8C/FpVTznSe4xgDAkgiNzJFwHfU9WVpb6vZWxMZQtnpFwrJtGsCvjR0SY2EWcB34lcpXbgg5M7nHFlMfBTEXGANPDhSR6PZRgq3sKxlI7IklmpqrdN8lAsUwQrOBaLZcKYcrNUF1xwgWKmWO2P/Rnrj2WSmHKCc/DgwckegsViGSNTTnAsFsvUxQqOxWKZMKzgWCyWCcMKjsVimTCs4FgslgnDCo7FYpkwKkdw0j2w98nJHoXFYhmGyhGcTNKmdFksZU7lCE7XPujrOPx1Fotl0qgcwbnu1fDUTZM9CovFMgyVIziOB2FmskdhsViGoXIEx41D6E/2KCwWyzBUjuA4HgRWcCyWcqZyBMeNW5fKYilzKkhwYtbCsVjKnMoRHCdmLRyLpcypHMFxYyZobEumWixlixUci8UyYVSQ4MQhDLDrGyyW8qXCBCdjLRyLpYypIMHJzlJZwbFYypXKERwnDhrYOI7FUsZUjuC4MQgycGAz9LRM9mgsFksRSiY4IrJIRO4VkU0i8rSIfLLINSIi3xKRLSKyXkTOHPMNvSho7CePaNwWi6V0eCXs2wc+raprRaQeeEJE7lHVTXnXvB5YHv2cC3wv+j16skFjP2XWVVkslrKjZBaOqu5T1bXRcRewGVgw4LILgRvV8AgwTUTmjemGjmfiN4G1cCyWcmVCYjgisgQ4A3h0wKkFwK6817sZLEqIyOUiskZE1rS0DBGfyZanCH3QcFzGbbFYxpeSC46I1AG/AK5U1c6x9KGq16rqKlVd1dTUVPyibKZxYHNxLJZypaSCIyIxjNjcpKq/LHLJHmBR3uuFUdvoyQqOzTa2WMqWUs5SCXAdsFlVrx7isjuA90WzVauBDlXdN6YbuvH+xD9r4VgsZUkpp3POA94LbBCRdVHbF4DFAKp6DXAX8AZgC9ALfGDMd3NiJvFPHKyFY7GUJyUTHFV9EJDDXKPAx8blhm7M/HY8a+FYLGVKBWUax81vPxnFcSwWS7lROYIzf6X5veUPgJ0Wt1jKkcoRnGNeAnWzYcPPINk92aOxWCxFqBzBcRxY+V5znLaCY7GUI5UjOACxKvPbT03uOCwWS1EqS3DchPlt11NZLGVJZQmOZy0ci6WcqTDByVo46ckdh8ViKUplCU42hpOxLpXFUo5UluB41eZ3YF0qi6UcqTDBiVwqG8OxWMqSChUcG8OxWMqRyhSc0Fo4Fks5UmGCE8VwrEtlsZQlFSY4kYWTSUIYQm/b5I7HYrEUUKGC0wepTmjbPqnDsVgshVSm4AQpTKlRWxfHYiknKktwcmupMqYIlxUci6WsqDDBiQNiduAMA1v5z2IpMypLcBzH1DYOfLOeSgMTPLZYLGVBZQmOOGbFeKbHTI1bt8piKSsqS3CcGEw/Blq3QKrLiI3d9tdiKRsqS3C8OCxYBe07oe+Qcaes4FgsZUNlCQ5A4yIjMr1tkUtlBcdiKRcqT3Cqp5vf6S5Q385UWSxlROUKTqrLulQWS5lReYJTNc38TnfboLHFUmaUTHBE5HoRaRaRjUOcP19EOkRkXfTzL+Ny46pG8zvZaRIAreBYLGWDV8K+bwC+A9w4zDV/VtW/Gte71kwzvx/9Hsw/E5aeP67dWyyWsVMyC0dVHwAmvj5E1qUC2LsWQn/Ch2CxWIoz2TGcF4nIUyJyt4icPNRFInK5iKwRkTUtLS3D9+jG+venAsjYYlwWS7kwmYKzFjhGVU8Hvg3cNtSFqnqtqq5S1VVNTU3D9+rG+8tUAHTvG4+xWiyWcWDSBEdVO1W1Ozq+C4iJyKwj6dMPQiM2Tl5oKtNzROO0WCzjx6QJjojMFRGJjs+JxtI61v46kxk27euMOs97rJQVHIulXCjZLJWI3AycD8wSkd3AF4EYgKpeA7wV+FsR8YE+4FJV1THfD8gE0RR4vuBYC8diKRtKJjiq+s7DnP8OZtp8XHAdwQ+VIFTcAsHpG69bWCyWI2SyZ6nGDUHwAzVWTr7g+HafcYulXKgYwQETNE4HIThuf2PGCo7FUi5UlOCEqmYlg3WpLJaypKIER4lEJ19wAmvhWCzlwmEFR0TmiMh1InJ39HqFiPx16Yc2ekI10+Op/BI4fhrGPvllsVjGkZFYODcAvwPmR6+fA64s0XiODDXasvuMv+9v81N2xbjFUiaMRHBmqepPgRBAVX2gLMvohZElc3DxBfhv/4lpDNJWcCyWMmEkgtMjIjMxIRJEZDXQUdJRjYHmriQPPn8QPwzJBCG+xACxFo7FUkaMJPHvU8AdwDIReQhowmQJlxUf+OHjbDvYw4Ur5+MHIQFiFnJaC8diKRsOKziqulZEXg6cgFlB8KyqZko+slGy7aBZwpDyQ4Iw8v+8rODYoLHFUg4cVnBE5H0Dms4UEVR1uEp+k0bKD6KpcTF1cfwkdOyC+nlQ1TDZw7NYjmpG4lKdnXdcBbwKU8umTAXHuE+hCMTrIdMLfe1GfKzgWCyTykhcqk/kvxaRacAtpRrQWAhCxRGTh+OHIY4IikCiDtK9xsrJL8plsVgmhbFkGvcAS8d7IEeC6wj/fclpAGQCJVQIVMi4NaY8Rbq3cLmDxWKZFEYSw7mTaEocI1ArgJ+WclBjwXONoPiB4jlKV0qJSzWxTB+5jECLxTKpjCSG89W8Yx/Yoaq7SzSeMeM5AkB7b4YZtTF8EYJYrVm86cbo10yLxTJZjCSGc/9EDORIyVo4/37XZo5rquO75zsEsShoDHaPcYulDBhScESki+JmgQCqqmU15ZO1cAC2tHTTNWM19bVzTdKfzTa2WMqCIQVHVesnciBHSsyVwgYRMlXRJhAdu6F+rsk8rp8z8YOzWCzAKGapRGS2iCzO/pRyUGPBdQofJVSlff7LjMhs/zMEGUiW3RIwi+WoYiT1cN4sIs8DLwD3A9uBu0s8rlGT71KByckJ4w3GsuluZufBDg529U7S6CwWC4zMwvk3YDXwnKouxWQaP1LSUY0Bb4BLpYqJNiUaoLeVTCZDb9Ju+2uxTCYjEZyMqrYCjog4qnovsKrE4xo1MXeASxUqgQLV0yHZgWqIhGW35tRiOaoYSR5Ou4jUAX8GbhKRZky2cVkx0KXqSfvEYwLVMyDViQQ+EvqTNDqLxQIjs3DuBRqBTwK/BbYCbyrloMaCO8ClygQhqo6xcII04vcgWlxwVJUj2PTTYrGMkJEIjgf8HrgPqAdujVysssKVQsHxQzULOGtmAOAkO0ilMjR3Dt7F4bkDXWxvtQFli6XUHFZwVPVLqnoy8DFgHnC/iPzhcO8TketFpFlENg5xXkTkWyKyRUTWi8iZox59Hu4AlyoIQhM5rp4GgJPuQkOfzuRgK6cvE9KTsvEdi6XUjGYJdTOwH2gFZo/g+huAC4Y5/3pgefRzOfC9UYxlEM4AwcmEimqAJhoBcDPdqA6xvEGVwCYiWywlZyR5OB8VkfuAPwIzgQ+r6mmHe5+qPgC0DXPJhcCNangEmCYi80Y27MF4A12qQPG9Wph7MgBupstYPEWWOGQ30LNYLKVlJLNUi4ArVXXdON97AbAr7/XuqG3fwAtF5HKMFcTixcWTnAcGjf0wRAGtX4gATqaXUBUnKzht2yBWA/VzEUzMx2KxlJaRxHA+XwKxGRWqeq2qrlLVVU1NTUWvcYpYOKqgUQxHHdfMWmXdqt428wPIgPdaLJbSMJll8PZgrKcsC6O2MdFQVWismVkqNbWM3QSOnzTJf1nB0ZDcYniBwLpUFkvJmUzBuQN4XzRbtRroUNVB7tRIqY4XCk4QRhaOKn6sFi/diSJomFeuIjTulam3cQRPYrFYRsRIYjhjQkRuBs4HZonIbuCLQAxAVa8B7gLeAGwBeoEPjOf9/TA0lUWBIDENL3UIRXH6DsG+nQUBZEeE0MZwLJaSUzLBUdV3Hua8YnJ7SsJ9z7ZQm/A4b/ksMomZxHoPQCi4PftB1OzikDdNbmfFLZbSU7FbGazd2c6//XozqpCumoGXaqOm/RkW3P1+ujpbgTDPwsFaOBbLBFBRgrNkZs2gNkVJJWbiZbpZ8uRX8FIddO7dalyqvDrHaousWywlp6IE5//et4rXnFSYBK0KyarCsqKBBgShkvJ90n5oAsZWbyyWklNRgjOrLsFLjy/M08kEIa1NZ7Hz1CtybU6yiyAM2N3azQsHe7B6Y7FMDBUlOCLFCnGBqkfPjBW8cMrHAahpXU/8pouh9yChRs5UNIVusVhKR0UJDkBs4KpxVQIgdGKkquYCMGP/QwBUt27CD5QwShIcqDfP7O+0ImSxjCMVJTiC5DbEyxKESrJmHiFCJt446D2BhrmAcb60qCo9Kb+ka6yy97BYjhYqSnAQiA8QHFWlr2o2Ki6BV0XgVeefJAgCkwNIoUsVhEomUDIlrFvR1pNma0t3yfq3WMqNyhIcIO4VulQHOlNmyxgclJAgVpc754RpCHzI9OFkutGgvwhXoEraD8kEh7dw/CAkmRn9VsKKzf+xHF1UlOCIDC6mfvu6PTyzrxMVF0ItEJxd7SnCMKDq0HNUd7wAB58DoDvlE4aQDsIRWTh725M8u79rTGO2i0YtRxOVJTiAO8Cl+sGDL/Cde7cawcEl8PoF50/b0zy1qx3CDBLtQa6qbGnuxg9D/CAk44/MpQoiS6WtJ81zB0YmPmZx6YgutVgqgooSHBhcTD2LAoEIfp6FUyt9tHX14fsBaIiGPqrGRUr5IaEqfqiHdXtETPAZoDvp05seuXs10ZUGx+L6WSzjRUUJjogMqm2cJURQXFN2NKKWJNLTHNXJCUmlMyT9AD9UIzghHOxO5SwWE0gebPG4jhTURB7NVPpEh3C2tXSXNBBusQxHRQkOmIWYxXhsb8Db7knQI/3rreroI5PsAg1wCNnX3sO2lh5j4WSCXK3jZORWvXCwh837OovcU3IulaIEodLemx5RXGe8g8aZw8SdgtDWb7ZMHhUlOKHqoFKjWX7yrPmStfpVubY66UPcGGHgIxriBwGuY8qTpvwQifrMBloyQVjUInEkqr8ToSi96YC+9OFzbMb7y7+1pZtniohilkBDGzeyTBoVJTgaDt6fKouveRdF1JIEcXH8DBAQZDLEHAc/NFPixnLpTwgMh9mhMww1Z+UEobF6Dpc0qOiIZ6n8IByRNRQEOux9AzsNb5lEKktw0CEFJ6PmUd2gL9d2nrORpp7nST3+Q8J0kiDPSskEIa5jKgFmrRANi88qKUZkslaOKjjOCKa8I+NpJEKyaV8nuw6NbHfQ4UQlf2Zsw+6OkgSRk5kAv0Rxor50wKGedEn6tpSeihKcxuoYx82uI+ENfiw/Epz2jn53wxXlQwf+jbOTf6H52UfQ0Dfby6gpwu45UiAaZqHn4C9zGNVP7ujNRMfGtQsP810OomuLyUN6wHR8qIPbimFWvhcXHFVjUWXPB1qaTOrmzmTRHU7Hgzd950HO+Ld7hjwfhsrbv/8wf3rmQEnubzkyKkpwRISauEdVzB10LvtX/+ru19Cp1WyIF+7l1xMIhCFhkEExbomZfRogOEW+y1kh2h990ZQokKzhsDNWgSohg2e1etP+oOD0SIPLAkPuIhpqoYUzlNgdKUEJV95vaR5+KUjSD3jshTY+/pMnS3J/y5FRUYKTpSo2+LGywvGUHsdpqevYEc4tON8XeogGBH6Ui+OHeK4TWTjGTQsHfD2zSxqyX+Qwz2LRKIdnuHhK1jIaeIUqgyyPkQaXh1suoapmswrNxpqKC+iREoQDP6mJI8yJ6SQNwDIsFSk4K+YXWxU+QCy08NH9QFEcNPARIWfhmBizeW9eiIcNuzt44WAPz+zvyolMmLcIVKN7DoynFC4QNV0PFJPs/QcKx0hER4a5ToEgz+EqVVnVUgnZSMjGjmzJ2PKkIgXnPy4+ZVDbIEtDCwMsb+u9BQ0ydLU3c+O96+lIpvGcwpmm/H/EmSAkmTHLH1p70oAJLmfdrmzJ5Pwv//rd7WzY00F7rwl6ZqeoB345wyiGlImWVzx3oKtovZ6iDLOpX3afruzprOCNN0Z4x9bxluZuNu7pGPO9s/+/rIVTnlSk4NQmPI5rqitoG/QPMCwMatZrNzObH+KWtc08uDvDI1sPmlmqvLyV/D78MDQWjCo/+st2/vt3z+ZEISrnZWI0ee/JBCF+oLngrw7xxVRV/CAkCJV0ENKXNiU0RmLhhJqdTSvSbySK5D1PKSyBMNQxC9mrr76fv/r2g2O+d38CpqUcqUjBEeC0hcat+rtXLy9+UZEppNauJHu7jRjMDVto7kwaEz2aac+KRxgqfqAEYUgYwG3r9rKtpScXrM0WZc99wSNMTKe/v6zrkb0m7YekfFPg3Q80VxpjZ1sPX7zjafpGsEYrW72wWBgnu/dfVmSGCoIfKYHquCc0jpRc7MsqTllSmYIjwutPm8uXLzqF2fWJotdcn3kNgRbm7Dy0Dw5EgvOTzRk+ctNath7sLbAIwHxRM6FZ3JnO32omazGoEacw1Pw8QyNSeZqRraecnVLftK+TZ/Z1sftQH5mwf4nCjx7eweZ9Xazdeeiwzx7kBa0HomoC31nXKhxCGFq6UkeURxMWiV2VkiBU/vbHT/DYC20FS0ws5UdlCg4m47a+yiNRZIocYL0uY1nqJlYnv51r+4R3G209KQBak6atu6+/KBfRhFU2xhKEZnV4llz8BmP95FsvWTcpE4ZIZOL42VrKQF8mIO0HZIIwt2K9Nyo/Krn+D//sJlGx+B94RQnD/nEaa2gwuw/10n0EpU9DHf2i1NGWWs0PqLf1pLl7437ee92jOavQxnDKk5IKjohcICLPisgWEflckfOXiUiLiKyLfj40PvcFEGKuFM3JyWc/Mwten+5sLXjd4GXw+lqBaFo8EpEwMOZ7W17WaxCGUXVB81c334IIQhPTSQdhQZsjYhaIZgIyecsSYq5DR9Iv+OKMJLclGz8pZrlkA9SRx1c0LqRq1pENteo+HyOORe4zRAxpOLa2dA96zwPPtfDLtbuLXp8fzE/5QfQ7tDGcMqdke4uLiAt8F3gNsBt4XETuUNVNAy69VVU/Pu73BzzHGVQB8HDU0VfwOt3XiySNlaOqkYXTn63bl7c0IBOGxHFRhSd2tpPyAzqTPtNr4iauES1/yLorRnDMF7Q37ZtM4CjG4jlCX8ovCPKOJC4SRFnOxS5V8qwwVTNFrmaKf/mcOqpibq6Os47Ao9q8r5M5DVXMaagqaM/GkDJBOGjbnmJoFFwfOOb3Xf8YAG85c+Gg9/hhSDz6e5m/PCPrhtrdNsqTUlo45wBbVHWbqqaBW4ALS3i/HIIgAq4rVMcHWzgxt1CE1obHsTWcB0A9heuVDnT0IhnTlgsaK8Q9h66kTyrT/830M8rz+7to607zd7eu48cP76CjL0N7XybnypjyEVHQNlQEYUdbD51Jn5auFD9ds4sgCBGRXDwm61Pl11cOQmXD7sHTx0EIIoXB4D3tfTx/wOQLhfS7cVnXzQ/D3HNkouJjI1lUagLng68LQ7Navlgpj2IM594Nee+8++YXPLMWTnlTSsFZAOzKe707ahvIJSKyXkR+LiKLinUkIpeLyBoRWdPS0nLYG4sY0Ym7Do3V8YJztXF30F/ddwdf4m3pLwJQL4UWzs+fTfGXXX1GKMIQB+MC7WtP8tGb1vKnZ5pz1x7oTvLPdzzN9Q+9AMDOtl6zyjuaPs9aMH4Ysre9jz9sPoCImZ0KQ+W7923l9nV72d7a279SPd+lyhtXts+BhGpWued/fbuSGVOnObJssotGs8HtIOy32PxQc2M+HEOVAzGVEke2uj17/VAB7KEIov3Errrjadbu6A+mZ2NB1sApTyY7aHwnsERVTwPuAX5U7CJVvVZVV6nqqqampmKXFOA6gjgmDlIzwMK56s0rBi2CrPKgG7N9zJdiP+JMeY4z5TkSmPjMMwfTpgJgoLmp5c6kOffkrvZcP5195h/78wfMep8gKnOxt72Plq4UVTGXOQ1V+IFy5a3ruPbPL9DemybjG/HI1k9O+UEU2zG1MbJfaT/QgtmjMFSau5K0dptAdyoT8JsN+0j6AdtaenJuhUazRl///XN8/Z7nC1zC7HY4/UsCzLUjEQs/cgkHYtaHDb9a/lBPmo7eyFWFkSc25t27tSfNDX/ZzlV39nvpbb12JXk5U0rB2QPkWywLo7Ycqtqqqqno5Q+As8bjxp4jxBwTNM7/C/z995xFXVWswBw/b17IS+ZBmliu7ZeJq/hl4iq+Hfs2QohLSDqdBiFa2BnSlxkc5PjWH7cA/V+0bJA4E4T0RsW4HIFMXqnSve1J0kFAOiqHAZAOzBc5VOhJ92/Gl/IDdh8yFljWItjbnmRP1Pb7TQe49fHd/GzNbrM0IusCRkO94eHtPN/cncv/UYUbH97OP/5qAxoFrkMd+bS2HyoywMLZe6iPO9btza0TG4odbb3sbjeu6qa9nexs6x1yKrvYFP1Q5V7bbOmKsqaUgvM4sFxElopIHLgUuCP/AhGZl/fyzcDm8bixiBBzHTzHIf/7MH9aNYLw1rP6PbuPnyaDYjpZXus+wZbEe1no76CjsxNBiO1fx4dvfJxv/OH5QdenB3wBglCN9RIqqUzIgc4U92w6QEdvhgXTjEW1+1AfG/Z08K93bspZJL2pIPdFfvFX/sTane2mPR3knic7w5RdJJqKptQBNu7pKHCLsiKSJRMoa7a38cDzLVz/0Ha2HewhCJVn93fR0ZfJBXyHIwjN1H8yE+RiSX3pgCt/uo5bHt/Fpn0dUaB8sIh09GVyOUphqFz43Yf49E/XFwhU/vv2dSQ5/Uu/58aHt+faTPB9cN+t3VZwypmSzVKpqi8iHwd+B7jA9ar6tIj8K7BGVe8ArhCRNwM+0AZcNl73j3sOdVUe86dVF7S7IrzihNn8/InI2BKX3kxAv+MCW8N5tFPHWc7zuKIsTT1Dd3cnonXsaE+zdmdhnGcoglC5bd1ufrNhP7f+zWr++3fPcLA7zZmLp+Xutq+jj/uebeZAV4q6hPnf0Z3KFO0vlQkKtjLOxl8Anj/QxbZoF8/edFAQEwkHLLHo7EvznuseK+w7EqxQFcHMuBUjmQlIZgK2t/YShEpfJohyjpSOvgydUd5SMhPmAuUOhYL+Qkt3zq0rWKuWN8b8+/9l60E6+jL8y+1PF3y2xVbiWwunvCmZ4ACo6l3AXQPa/iXv+PPA50tx75jrUB1zCyoA9qbNSvCE1x/XUaChysVEHgzv9K7mi4mboc9YMU3p3aS727l1QxunVqUx+nl4QoXfbNgPQCod5JLpmrtSdEXH+ztTxKNyGtkp9taeNNUxl65U4Zc+5YdILtYSWQHRAlM/ULqiJETXEYIgv+5N4Zd568GeQWPt6MvkvsD5u1CEoZL0A2ri5p/K5n2duI7Qk/IJgmyAWOlO+ezv6BdiP8pD2rSvk9MWTiu4V7ZsRyxPMKEwOzjfeim2pCP7zAOxglPelFRwJpOT5jUMysE50JmktspDgE+/9njqM4fAaeeiUxqRWuEHOy9n3aEEn3t5gjNbG8FsxElt726+/nAr9+8OeTQ+Ni+0vS9DdcwlmQnZ35nMlcls6Uoys84sv8h++W5+bBet3WnedU7hpF0mmsKGyGrJ/o6SCvOzg30Nc7GYXz65m5cv7w+27+9IDhrfvo4k1TGXZ/Z1Eob9X/KW7hT7OpIsnVXL7rZeHtxykNue3MM/XHACezuSLJheRaDKu3/wKCfMrc/115cJcmkAA8mOS6MlIrn2PPH52Zr+Cc5i8bKhYjitPalBbZbyoWIFJ55XZvQjLz+WmOsQ8xw8ERQ4dX4j6aCeznAhDVUer0t0UzdjNcv9AOI+PWH/R7NM9nH/buN2GStgdMmEAO29mSjrOcOe9j56UuYLfag3w6IZNYOu//2mAywe0O7nzyYRLWNwhD4/IO45uWUWKd/sGBoq3LPpADc+vIMdrf35RcVqAu9s68UV4ao7N3HOkul88tXHm/tEuTqt3Sk6kz5f+71R4cv/31oAbr18NUGorN/dwfq8vKDv3ruFd569mDeePo8w1Fzm8qGeNP9771bedc4iauMeQZ6VksqbPcyfeSq27GGo7XCshVPeVKzg5POhlx7Lxj0dpH2T+ZoNZgqC4ziI4+IjODGP+Qmfg+LiYf6RByrUSx/zaeVC9y/cEb6EL8duxV/xFn7VvYK/bG0d0Rhuf2oP+yLL4qldHQXbyuwrYnEAPLytsO9MqBzsTtFYHcNzTT6QhtCXCqiJeXRHM2G96YArblnHQ597JX2ZyHXLu8dTRRIG/+3X/fH6Tfu6SPthLoM37Yc0dyaLzlz96C/bOW3RtEHtmUC58ZEdLJpZwxmLphOPBOfqe57jvudaWDCjmuf2Fy5n6BqiDnKxqe5iMZzqmGsFp8w5KgQnOzXuukLME9QHHJORa0QHQnVwPY8gEOJOhni0u8MGXcpK2cbl3q+5zPs9n9KfEZOArv0H6F55/YgF54kd7YCxvHa2GWtjwbRq9kQ5OsU42F3Yns2ZyQQhjuNGyX8h9VUxMkFY4FJ1p8xSiayu9URiFHOF5w9TFzjrum1p7mZWXYJMGOaWYQzkro37uWvj/iH7+vffbOY95x6T6zf7rDc/unPQAs+uIRZwthWZefrpml2ct2xWQVtjdYwDXcXF21IeTHbi34SQ/Z64IsRcF0eEmNP/6I6YkLHrxuhNZmigj/1LL6Zl3vk8feKVbAvncpn3ewBiYv7q13c8xytf+FouObAYM2oLs5w/+7oTePc5i3Ovh0vmXzKzZtBf679sPUgmCIzrobCztZf3X/84P12zk3QQ5hIPs4QKndE6sGxMZsG0ajr6is+CZUkHITNrEySjFexZy+aFgyPbpmYgQd5sWf/x4Ov+4efri76/mIXz40d28u0/bSloa6j2bIZxmXN0CI7ZkIGY6zB/WhWuAzHPAQFxwBUHHBc3FiOFS92xqzjUdDZbjvsg5yyZxhPh8UX7PWbnr3i26rIh73v+CYVZ0auPnVkQdziuqY45A+r1LJ9dx4despTls+sL1k6B+ZLuaO0lE4S85XsPcdWdmwhU+cPmZtbvas+VLs3SlczkkgKz641m1SUOm9SnCs/s66Q7meEDNzzO4y+0cd2DL/CrtXuGfd9QBLm1Y8PvmbVpiLVX+cL7hlP7i997A/KnGqtjWMqbo0NwMFu2JDyH+kQMR4S45+AIuJgkQcdxCesX4caqqK6pQxW8RAJf4rTSMGz/2QWfJzRV8Z5z+y2Yhqr+L8BHX76MmOtQm+j3Yt+2ahGffd2JBX1Nq4lx7rEzqK8q7u229aRp60mztaV/ajvlh3zrT1s41JuhIe99rd3pnPuWnXIfaHUNxRdu28h9zx1ka0sP19y/jYe2tLL+MLWGr3jlcUXbs/EqU1R+9IW98reGWTGv//9FvgvpOVLweVvKk6NCcBCzRij7F9G4VKYMlucKTrTYs376bOpra6mprsVxQBqPwRePNq0ftvsTZSc3vtrnsy+fy0vzpp/roi//jNo4ZxwzvaANoMZVmurjvGPVImbUmC9LzHUQhIYh/lp//Q/Ps2nv0F/8/Pd1p/xBbtmchsEVEN9w6lw++arBYnHDX7YDhYtGB65Ny6duCJHc15HkQEcff/vjJ7j/uYNDvn8kLJjen8iZ/2wJzxlk4ZRq90/L2DkqBEfElG3woriN4wieKwiSy9z1PKGhJsHy+TOIxePUJTxi0+bRVzWbtsjC2Rgu4dv+Reyesbqg/+Od3SytC5keHsLJ+3pmrQ2zE6dpq8+zcKa1b8RLt/OecxdzxkIjagnPLMeYOYwl8i93DCwp1E9dXv8dvWmau1IFwd78L2yWKs8tKFSW38dA4q7Dy4+fxTtWDV7Y31Dl8Z8XnzrIOnv+QBfrd3fy5+ePTGwAFkzrTxVo7+2PRcU9Z5BI95ZgG2PLkXF0CE70n5jrEHMFzxGTbSzmC6RAzHHwPAdv0VmICGcdM4N5jVUkA6FHTYGpFm3ka/7b6Z17dkH/Hz9mF3VxWFrTSyzsD6zWZa2BIEND2yacdBd1sf6/ulWpg6CKm+qgr9uUWFgY5d68eNnM3BqvT71mOVe/vXCn0CwDLY58C+b/HnyBnW29vOWM/gJWS2fWDrJyqmMudfF+kfjPtwzeZieLHypXvvp4Vi+bMehcXVWM+dOqckKbtTh+vnY3V976ZNH+htoLfihqE8UtrITnsnxO4U4doy1bOpUQkaJTjSJyg4i8daLHM1KOCsFxxLhPrgOe63DKgkaqYi6eIyyZVcv8adVGjPJmrlxHqKvyCGvmcM5JSwBYG5odIGIzjkHFoeul/0ymZi413TupfuYX1HdtJZHqnyavd80UcKhKzG/HTbYxt9NYJ69x1rD0qa+STvay+1AXta4RouVNtThiimb9+0Wn8IEXL2HV4hnMqCleDP7SsxcXvH73ucdw0jxjLWUT8Vbm5cnUV8c4dUFjwXtm1sWZlmdR5S/9GEgQKjFXqC5SurWxKkYi5uJGn+M7z1nE3MYqHtrSSs8QO06MJtD7+defmLNSB/LFN63gFSfMLmjLJldOVaKqmRXFUSE42RrH8byFj/Eo83hGbZyGKs9YPgNmPWriHisWNvL2t72XZ158Nd8NLjLts5cgl99P/XHnEdTMpLHzWaqeuxN3zfXEkof4VOyXHCt7qVdj7TRVhbh+kt62PTRqGwDfj3+dms5tVLesoyHs4IPH9/F3r1rG4hm1gERjS3DWkunUVHk4jrB0Vm3B+F590mz+6tS5fP89Z/HX5y3ls687gUTM5W9fvix3zecuOIGmPItmdn2CZdGeXSsXNfIfF53C6qUzqfJcvvGOlVy0cn7RolqvP8XMDgWhEh/ggmWZ05igKubmLLPptXFOX9g46Lo3nzY/dzyjtlBw3nl20RpsfPPSlfzNy5cVtYjW/NOref2p8wYt1M2WBClHRGSJiDwjIjeJyOaoAF2NiGwXkf8SkbXA20TknSKyQUQ2ish/Dejj6yLytIj8UUQGFYoSkbNE5H4ReUJEfpetziAi90XvXRPd+2wR+aWIPC8iXy7lcx8dgoMJDOdX+ot5/QLkROUsitXfnV1fRXXco/u4N3P+IpelM2uobpwD9XPBqyKs6U8+k9bnWL7uP7jC/Tl31v0H8/s2c0/TN/nO4geY0fwIJzz+z0xveYLvrGrOxXqm975AXaqZmf4BXtbUhWgGEfDEoTruMqsuQVN9AscRrnnPmXz5wlM4JnK7ZtdX0Zn0CVS5cOV8TppXTzoTMqOuX2BinlMwe1Mb93jJcWbMpy+czsLpNTiuUJ1wWX3sTC44ZR7iwDEzzT2y69GyVpEfhniOFKxazzKtOs6KeQ25zzHmOLzmpDmDrls2u184Tx6wLfO5y/qL2v/Vaf3VS155YqH1kk/+/7ffXvlS3niqed8UsHBOAP5XVU8COoGPRu2tqnom8ADwX8ArgZXA2SJyUXRNLabqwsnA/cAX8zsWkRjwbeCtqnoWcD3w73mXpFV1FXANcDvwMeAU4DIRKdxZYBw5KjKNRYyouHkWTHXMzQVQHUdYMX/oqW/HEeLxGB96zVn0BcCcGVAVg6ppZOaeCTvvz13b2LoOgNpMG/M3Xktd15PQ9WjufG3H88xYvCP3+vinv8l+96PMXf+/pOqP4amXfg9n9kl0aoaauMtJ8xpIZUJcEWbVJZjdkOBd5y7mP+9+hmObajhhXj3bWnpIB2anhYQj1OfFORZNr2bh9Gpef8pcXjjYg+sKJ85r4JvvWElDtUdrT5rFM6s5eX4DfqBURWvQ/uGCE9nb3sefnmnmL1tbc+u6svWcXYTXnTyH+55tIeWHptiZY9INFs2o4Zn9XSQ84ZKzFhKo8tM1u3hiRztvPHUepyxsZPWxM+hK+syq63flYq4U7CP2nXedya/X/8Z8blGMqdjK8fx6RifObeBvXn4sv9mwbyrEcHap6kPR8Y+BK6LjW6PfZwP3qWoLgIjcBLwMuA2Tq3pr3nt/OaDvEzACck9UW8kF9uWdz9am2gA8rar7ontswxTOG1kK/Sg5KgQHwHFMpnEWEWF2ff9uA4fbXeC0hdN4alc7nR19/f14cfxlr4XHvk76lEuJP3sHqVgDyXM+TuN9/0RdS/FAac3O+0hWzyWuKZzkIeau/18AEl07mH7gERqPO5HnfSM2VTE32rYFZtYlqIm7vGjZTB74zPls3NtBbcKjoTpGR2+GuOPieTC3sd+1mFaTYNGMGj7zuhPYuKcDV4SauEdN3CPhudTETWW++qoYKT9gxfwGNu/vpLE6RnXM4eXHn8y6Xe25Ke/qmEvCcxEH/uuS07j/uRa6kz5Kf33jr77tdL5xz3OcuXg6IsKypjrec+4xzKmv4g2nzMVF+PRrj2dve5LTFjZy98b97G1PMr+xeshiaNnFn8c21TKzNs43Ll3Je6OaPgPjOtlSGj1l7FJFDMyCzL4eXD9k9H0JRkheNMT12XUzYd5x9nXJdOGocKmySWE18SP7HGviZllEfowjaDqBp1Z/i2DFRfC2G9mz6gtI04l0zl2NetV0rPwbehv7Yyqha/6C90w/kb7Xfo0Xzijcrmv5E/9KXevT1Ca8XJzEkX6xrIq5xF2HqriL5zi4ItTGXbqSGRprjIjkWwnZKe6G6hhxz1RBrI4b6y7uOVTFHOY2GuFNeC6zG6pwREh4xsVsqI4Zlw7hIy87lq9cciqOmM807jlUeS7nLJ3B3Ibq3PR7Y3WMS85cSH11f25RfXWM975oCY01MVxXqI3HSETuXnat1cnzG3KbBA5FbcLjiX9+TUG+00CRyj5z7wi2Rp5kFotIVhDeBQzcVP0x4OUiMisKIL8T4z6B+e6+dZj3Pgs0ZfsXkZiInDzeDzBajgoLx3MdVi0ZPI07WnKCkyfTbryOTM0sXA2gajqzZs+mdu5ydpz2N8RnN5E+1ELLzLM5rvdJgnW3oEEGJ0jRN/sMErEqUjOWw+yToHkzft18vO691LQ9w6lnvzR3D8kTuROjOj99aVOSwnWEadUxEjEHz3VYMd/MUK0+dgY7WntzOTFxzyHhObmxr5jfwK62Hna0hSycXlgGw8S0BD80/aPQlkzzwZcspaE6Rk/KFDKLu6bPhOfSWOMVCPqK+Q25cqiJqCxIVcwhCE3johnVHOjsI+Y5fPC8pSBw7KxaHBEe/fyr8KNFUZeevajo6vZ8BtZVrolcyingUj0LfExErgc2Ad8DPpE9qar7og0k78VYLL9R1duj0z3AOSLyT0Az8I78jlU1HU2Pf0tEGjHf9W8ATzOJHBWCM17UVcWoq/IKXLNEzCXROAdHd0HNLBq8api5hGMXNoP6hLW1+G4ASy9GlpxPuPlOWHcj4fQlqDgENXPgZZ+Bg1voic2m8Z4roX1nwWyMmdI3r7N/vf1QSbimouGMugTHzqormDn6f399Lo9sa+0XHNcIQ36/qlJ0o8CE5zC7oSq3DkscqIt7uI7ZybQn5eOKCRwnPJeqmMPJ8xsLahDl79wZ9xw8Vzh5fiNdyQyxyHpKeC4xx1hrbzptPs81d+EIuSA5wFcuKZ5/NBw10ecwBSwcX1XfM6BtSf4LVb0ZuHngG1W1bmBb1H5Z3vE6TMxn4DXn5x3fB9xX7FwpsIIzChqrY6w6ZnrBDE1dwuPU5cfC3g6oawKJFhdOXwz71pt4yaxjoHkzTtMJOC/7NOnFL6Y6PgckIJy+DFwPNESd6ai4SHdhuYfqmJtze7J4jim1kRWMJQOmzD1HqEt4uY0A464TrR/rF4JQtWjM5JQFjSQ8h+bOlAm2i5Co6hcz15GcIMRjQibUYd3VRTNqmFmXIO45ueqGmSAk7jm5+7siOAy2VsaC5zr86qMvzhWqt5QPVnBGSbHpYGpmwLyVkGgg50fUzALHBScGTSdAkIZpiyFIE0/U0DRrLpruYdmc2RDWQZDGkxr6pp9AjVu4rMFxZNB2ulkBGeoLKmJm3rJJfE6UyJgfHG+ojhVdTJm1lI6fU09V5KpVx9xccHZaTTwnZMfMrB12KQSYGE5jdeHn5kXWUvbzTAUhVTGvaA7QUMyuT9A8RC2hMxZPH3E/k4GqbsfMIh1VyFTbg3nVqlW6Zs2ayR7GyDi0A/oOwfyV/W2BDzsegjknQ83MfoEKMuDGyHTsI9axExafOylDLsaTOw8xt7GKeY2lsxh6Umb/rfqEV+CODcehnjQHu1MsnzP84toiHLkZZRkT1sIpJdOPMVZNPq5nLJ58awjAjWZ04tXGKiojFs+oGXL1+nhRexgrqRjTa+NMH2G5DUt5YAWn1BRzEernDm7LUj0N5k767GUBM+uKr+OyWEbLUZGHM+Xw7BfcUplYwbFYJoFo8ebGyR7HRGMFx2KxTBhWcCyWSUZEjhWRJ0XkM1GZiN9GpSL+O++abhH5dxF5SkQeEZE5UfubROTR6P1/EJE5IuJEZS6m5b3/+ejcsuj9G0Tky0MV8ioVNmhsOepZ8rnffANT/mE8Wbf9K2+88nAXicgJwC3AZcAZ0TjOwCyofFZEvq2quzDlKB5R1X+MhOjDwJcxa6hWq6qKyIeAz6rqp0XkduBi4Icici6wQ1UPiMh1wDdV9WYR+cg4P/NhsRaOxTJ5NGFq0bxbVZ+K2v6oqh2qmsSsrzomak8Dv46On6B/CcRC4HcisgH4DJCd4ryV/vVVl9JfyuJFwM+i45+M69OMgCln4TzxxBMHRWRHkVOzgCOv0l0eVMqzlOtz/FZVL8i+GIklUiI6gJ3ASzDiAoWlIgL6v6MZ7c/SzW//NnC1qt4hIucDV0XtDwPHRZUAL8JYQ5POlBMcVR1UShFARNZEFcymPJXyLJXyHCUkjXF7fncEsZRGILtD4fuzjZGL9SvgamCzqmYLaj0CXIKxeC4d4z3HjHWpLJZJRFV7gL8C/g4Os+Nica4CfiYiTzDYmrwVeA/97hTAlcCnRGQ9cBzGypowptxaqqGopL+mlfIslfIclYSI1AB9kQV0KfBOVb1wou4/5VyqYbh2sgcwjlTKs1TKc1QSZwHfEVNmoB344ETevGIsHIvFUv7YGI7FYpkwrOBYLJYJwwqOxWKZMKzgWCyWCcMKjsVimTCs4FgslgmjkvJwLJYphYjchtnHuwr4JsYAWKaqn4nOXwasUtWPi8g/Y7KGW4BdwBOq+tXJGPeRYPNwLJarGr9BCcpTcFXHlcNdICIzVLVNRKqBx4FXAQ+p6nHR+buBf8cs6Pw/YDUQA9YC35+KgmNdKotl8rhCRJ7CLKhcBCwFtonIahGZCZwIPAScB9yuqklV7QLunLQRHyHWpbJYDmOJlIKolMSrgRepaq+I3IdxrW4B3g48A/wqWvM00cMrGVPCwonKJc4ap74+IiLvi44vE5H5pbhPOSEii0TkXhHZJCJPi8gnD3P926LrQhFZNeDc50Vki4g8KyKvy2u/IGrbIiKfG6Lfy0TkqlGO/a78UpljQUTePNSYhnnPDSLy1iO572FoBA5FYnMixl0C+BVwIfBOjPiAsXLeJCJVIlKHWV0+JTmqLBwR8VT1mrymy4CNwN7JGdGE4QOfVtW1IlIPPCEi96jqpiGu3wi8Bfh+fqOIrMDUUDkZmA/8QUSOj05/F3gNsBt4XETuGKb/EaOqbxiHPu4A7jjSfsaZ3wIfEZHNwLMYtwpVPRS1rVDVx6K2x0XkDmA9cADYwASXlRgvykpwBkbtVXXQauOhovUishK4BqgBtgIfjP7n3Qesw1RVuzn6wnUD24FVwE0i0ocpvQjwCRF5EyY49zZVfSb6q7wUOBZYjKldshp4Pab40ZtUNXMEz30+pq7JQcx+008A74nM6a8Ab8aIxu9V9e9FZBlwE6bO7e3AlapaF/31ux2YHo3/n1T1dlXdB+wDUNWu6B/0AvqrzBWgqpujcQ08dSFwi6qmgBdEZAtwTnRui6pui953S3TtiAQnev5/BbowNVruBT6qqqGIbMfM1Iy5cuCA2Z6hPjvBVM97DebfVXqs9xsJ0Wf4+iHOFbNgvqqqV0XlJR7A/BuZcpSbS/VBVT0LIwRXRIGzHCJyNqZa2emY/1n55v6NwD+o6mmYvwBfzDsXV9VVqvq1bIOq/hxYg6knu1JV+6JTB1X1TOB7wN/n9bEMeCXmy/9j4F5VPRXoA9448EHEVOBfV+TnW0M8+xmY4kgrMMJ2XvT8FwMnR8+VLRP5TYwgn4qxKLIkgYuj8b8C+JoMUA0RWRLd69EhxjEcCzBfxiy7o7ah2kfDOcAnMM+/DGNhDYmI3DrE5/u+w9xnqM/uYuCE6P7vA148yvGXmmtFZB1mhuoXqrp2ksczJsrKwsGIzMXR8SJgOdCadz4XrQeSInIngIg0AtNU9f7ouh/RXygaCiueHY5fRr+foPAf/d2qmomKVbsYkxiMuC0Z2Imq/g/wP6O472Oquhsg+oe1BGNmJ4HrROTX9BfRfhGmTi2YQtjZ6VEB/kNEXgaEmC/9HGB/1G8d8AvMX/XOUYxtIngsz0K6GWOR/nyoi1X1HUOdOwxDfXYvA25W1QDYKyJ/GmP/JUFV3zXZYxgPykZwhonajwc9o7g2W8Q6v1B1rj0y8/MLWocU+RxF5DPAu4v0/4CqXjHMfXP3VlVfRM7B5Ge8Ffg4xsoaindjdgI4KxLH7USfoYjEMGJzk6r+cuguhmUP5g9BloX019Mdqn2kDEwIGzZBTERuxVgkA7laVW8c5b0tE0Q5uVRDRe3zKRqtV9UO4JCIvDS67r3A/UXeP5AuoP7Ihz4YVf2fyFUb+FNMbIoSPWOjqt6FiRudHp3KFsKGwkLYjUBzJDavINpiJHKrrsMU0776CB7rDuBSEUmIyFKMBfoYJmltuYgsFZF4NKbRBmnPid7vYLY3eXC4i1X1HUN8vocTm6E+uweAd4iIKyLzMC6pZZwpGwuHIaL2+RwmWv9+4JooqLYN+MAI7nlD9J78oHE5UQ/cLiJVGHfpU1H7lcCPReQfMZ9b9jO4CbgzcvvWYHI5wLii7wU2RO4awBciIRtE5NZ+G2Mt/UZE1qnq61T1aRH5KSYY7AMfi1wQROTjwO8w7ub1qvr0KJ/1ceA79AeNfzXK94+UKyn+2f0KYz1uwmzd8nCJ7n9UM+WWNohInap250XrL5+qAbSxIpNcCHusRLNFS1T1qgHt5wN/P8TszHiPYUp+dpVCOVk4I+XaKB+kCvjR0SY2EZNaCHuKU9af3XikAeT19RGgV1VvjMT+96q6d7zvM6oxTTULxzJ+iMh3Me5WPt9U1R+W6H4rMbOJ95Wi/0pgvIQgSnL1817fh7Ei14znfUY9Lis4FsvkUCzRNV8IjjTJFRMDzCa53oCZOczGKzdj0kcmNMm1nGapRsQFF1ygmClT+2N/xvpTLgyZ6DqVklxHw5QTnIMHJ9QCtFhKycDyFMvzzhUtSTFEkuvL8t431iTXJXntd0dWzIiSXEfDVAwaWyxTnhImuk54kutomHIWjsVSITQyfKLrlElyHQ3WwrFYJodhE10rNcl1ys1SrVq1StesWTPZw7BMbaZECb1KTHK1Fo7FUr5UXJJrZQmOKlRQ/VfL0U2llKTIp7KCxnvXQY+dNrdYypXKEpwgBZm+w19nsVgmhQoTnLR1qSyWMqbCBGfMSzwsFssEUDmCEwYQ+hD4h7/WYqlgRKRGRH4jIs+I2V/sK5M9piyVIzhBxohOkDr8tRZL5fNVVT0Rs0PHeSJSdEuaiaZyBEdD0MDEcSyWMkdElojIZhH5v8gK+b2IVIvIFWJ2SF0vZn8vRKRJRO6JrvuBiOyQaIdYEblNRJ6Izl0OoKq9qnpvdJzGbC2zcLKeNZ/KysMB8K2FYxkdq1at+gawcpy7XbdmzZorD3PNckyJ0w9HtaIvAT4HLFXVlPRvcfxF4E+q+p8icgHw13l9fFBV20SkGrPj6S9UNbe1UtTHmzD7cU06lWPhACDG0rFYpgYvqOq66DhbImI9ZjfY92AK1YMpqHULgKr+FjiU18eQJS5ExMMU4vpWds+vyaayLBxxTBzHYhkFI7BESsXAvciqMQWuXoaxSv5RRE4d6s0jKHFxLfC8qn5jXEd9BFSehVNWBd0sllHhAIui+Ms/YEpY1GFKVbwdQERei9k7HoYpcSEiX47OXzlhox8BlSU4AoTWpbJMWVzMnlkbgCcxrlA78CXgtSKyEXgbZuvmLkyJCy8qcfEVohIXIrIQ+EfMPulrxey5/qGJfphiVJ5LpdalspQ/qrodOCXv9VeHvpoO4HXR1s8vAs5W1aw7NtR0d1mm3FeW4NigsaUyWQz8NNoGOQ18eJLHM2YqS3BErIVjqThU9XlMAt+Up7JiOGBq4kyxKoYWy9FCyQRHRBaJyL1R1uTTIvLJIteIiHxLRLZEmZVnjsONreBYLGVKKS0cH/i0qq7ATNd9LCqXmM/rMYlKy4HLMRtyHRlhAK1bjrgbi8Uy/pRMcFR1X7YGa7SR12ZgwYDLLgRuVMMjwDQRmXeEN4ZU1xF1YbFYSsOExHBEZAkm6PXogFMLMHsmZ9nNYFFCRC4XkTUisqalpWXwDYIMPHg17FkbxXBs4NhiKUdKLjjRJl6/AK5U1c6x9KGq10b7Ja9qamoafIHjwZrrYefDgNqaOJajmtHWwxGRl4nIWhHxReStA869X0Sej37en9d+lohsiOKv3xIZWanNkgqOiMQwYnOTqv6yyCV7MAvOsiyM2kZ7I5h3OrRuBayFY7Ewuno4O4HLgJ/kN4rIDMxK9XOBc4Avikh2WcX3MPlA2RjsBSMZVMnycCLFuw7YrKpXD3HZHcDHo7of5wIdqrpvTDecezpsuw8yvRCrHVMXlqOTyShPEYUZ7gYeBF6M+UN7IeZL/BHMpMsmVb1URJowYjAfeBh4DXCWqh4Ukdswf7SrgG9G3kAvkKuHIyLD1sOJsp4RkYFZs68D7lHVtuj8PcAF0SLRhijuiojcCFwUPc+wlDLx7zzMvscbRGRd1PYFTNYkqnoNcBfwBmAL0MvItiwtzvyVJsu4bQdUzxj7qC2WiaPc6+EMFWNdEB0PbD8sJRMcVX2Qw6znULPP8MfG5YbzVprfL9wHs5aNS5eWo4NJLE8xXD2c24DbonMvAS4GUw9HRAbWw7k4Os7Ww2mF8qyHUzmZxnWzIV4H2/8Mv/28Tf6zTAUG1sPxMPVwvgucibFYhjQKBtTDOR2zwnw86+EMFWPdQ6GLNuLYa+UIDkCs2vzu2mcXcVqmIuVWD+d3mLIY06Ng8WuB30Vx1k4RWR3Fat8H3D7SB6wc8mfmrIVjmXpMSj0cETlbRHZHfX9fRJ4GiILF/wY8Hv38azaADHwU+AEm/rqVEQSModJWi+drjLVwLGVMOdXDUdXHGWIWS1WvB64v0r6GvPGPlMoSnCxuHFtq1FJB2Ho45UkkMl7CulSWimG86uGIyD9i3KZ8fqaq/36kfY+UChOcCDdhXSqLZQCRsEyYuBSjYoLGPWmfdFY/HQfrUlks5UfFCE7KDzlwRlTjq2q6daksljKkYgQHIFM7Dxada/YXty6VxVJ2VIzgFGyBFwZYl8piKT8qR3AkkhjHBfXtlr8WSxlSOYKDAwjdGTUVAPs6JntIFotlABUjOIggoaLiGuumt0gpUovFMqlUkOCACqh4EFqXymIpRypGcEQEVQidmBUci6VMqRjBMSvFtd/CsdPiFkvZUTGCI9HEuDpZwbEWjsVSblSO4DiO2ZLK8Yx1E6Qne0gWi2UAlSM4CCoQZisyBhm7vMFiKTMqRnAARKNZKrCCY7GUIRUjOOIIIMalArueymIpQypGcLIVFcN8wbHrqSyWsqJiBEfEQVGThwORS2UtHIulnKgYwQFQhNCJmxdBysZwLJYyo8IEB0InYV6E1sKxWMqNihIcgNCNLBzfxnAslnKjZIIjIteLSHO0eVex8+eLSEe0Sdc6EfmXI72nIgQ5l8paOBZLuVHKXRtuAL4D3DjMNX9W1b8az5uGbuRSBWkbw7FYyoySWTiq+gDQdtgLxxXpd6lsDMdiKTsmO4bzIhF5SkTuFpGTj7Qz41JFFo5vE/8slnJjMgVnLXCMqp4OfBu4bagLReRyEVkjImtaWoau5PeFhx0e2OuaF2HGLuC0WMqMSRMcVe1U1e7o+C4gJiKzhrj2WlVdpaqrmpqahuzzqVbh+k3RizCEVM+4j9tisYydSRMcEZkrIhIdnxONpfVI+01l4+AaQLr7SLuzWCzjSMlmqUTkZuB8YJaI7Aa+CMQAVPUa4K3A34qID/QBl6oe+bRSiihobAXHYik7SiY4qvrOw5z/DmbafLzuB9C/v3gYQKYXAh/cUs7+WyyWkTLZs1TjRhjZRooDjmcS/xAjOhaLpSyoGMEJwjxvzI33z1CF/uQMyGKxDKJiBMcP83Ju4rX9lo3NNrZYyoaKEZwCC2faMdC5N3phBcdiKRcqUnB05jLo2G0yja2FY7GUDYcVHBGZIyLXicjd0esVIvLXpR/a6CiwcGYca6bE091YC8diKR9GYuHcAPwOmB+9fg64skTjGTMFglM9zfzO9Nr1VBZLGTESwZmlqj8FQgBV9YGy29bSz3epvFpzYEtUWCxlxUgEp0dEZhL5JiKyGugo6ajGQIGFE68xv/2ksXB62yCTnJyBWSyWHCNJwf0UcAewTEQeApowyxLKiiDPktFYVnDSZolDy7PQuBCmLZqk0VksFhiB4KjqWhF5OXACZvOnZ1U1U/KRjZICCycnOCnIpEzw2KuanIFZLJYchxUcEXnfgKYzRQRVHa506ITzlu/9pf9FPBvDSZk4TpDBzlZZLJPPSFyqs/OOq4BXYYpnlZXgpP3+2SjNt3CCtFnIaWerLJZJZyQu1SfyX4vINOCWUg1oXMhaOAeehpMuNOupwrKbWLNYjjrGkmncAywd74GMK1kLZ9u90NtiAsdqBcdimWxGEsO5k/4AiAOsAH5aykEdKZrduQGi6XA1JUctFsukMpIYzlfzjn1gh6ruLtF4xoesSwUmFydWZctUWCxlwEhiOPdPxEDGE833FP0kJOqsS2WxlAFDxnBEpEtEOov8dIlI50QOckxcfK35nekDJ2ZnqSyWMmBIC0dV6ydyIONOrNr8TnWDFyeVTpOY3BFZLEc9I56lEpHZIrI4+1PKQR0JAijaLziZXvpCj+3N5W+UWSyVzkjq4bxZRJ4HXgDuB7YDd5d4XGPG7HRF/9R4ppdQHILABo0tlslmJBbOvwGrgedUdSkm0/iRko7qCBAixfEiB+rx/0MzfQQ28c9imXRGIjgZVW0FHBFxVPVeYFWJxzVqnKxlI1EJnKxLBUh3M2HgE4Z2PZXFMpmMJA+nXUTqgD8DN4lIMybbuKxwHSEMNGvf9LtUgB9CGGQIVHH6r7BYLBPMSCyce4FG4JPAb4GtwJtKOaix4EYmTi6Gk1eOorO7l8APCktYWCyWCWckguMBvwfuA+qBWyMXq6zICk4mULpTvtkML0uQRkPfVhu1WCaZwwqOqn5JVU8GPgbMA+4XkT+UfGSjxJV+V+nt3384z9TB1MXRgMCup7JYJpXRrBZvBvYDrcDsw10sIteLSLOIbBzivIjIt0Rki4isF5EzRzGWQThOv8Bsa+kpEJwZW29DQ2jp7KMzmUGtqWOxTAojycP5qIjcB/wRmAl8WFVPG0HfNwAXDHP+9cDy6Ody4Hsj6HNIPGdAMFgceha+DIDa1g3UdG+noy/F9oM97GnvO5JbWSyWMTISC2cRcKWqnqyqV6nqppF0rKoPAG3DXHIhcKMaHgGmici8kfRdjO++a6CBJLQce1HulROkCXyfTBCSCYa3cA71pGnrSY91KBaLZQhGEsP5vKquK8G9FwC78l7vjtrGxGkLp7H62Bn9DSL4Xn+ZCjdIImrEJj/eU4z9nX28cLB7rEOxWCxDMCX2FheRy0VkjYisaWlpGfK6wphwoeDE/C5UA1J+gHOYp054LqmMDTBbLOPNZArOHoy7lmVh1DYIVb1WVVep6qqmpqYhO8zfmwoRQieWexnLdKNhSMZXXEdygeOUP3jJQ8x1SAehDS5bLOPMZArOHcD7otmq1UCHqu47kg7zly5o6BNIfyK15/cASsoPaOlKsaO1lw27O3h2f9fgflTtrjIWSwkYydKGMSEiNwPnA7NEZDfwRSAGoKrXAHcBbwC2AL3AB470nmGeRRK6VaRDh66q+dQn9xLLdKFRwDgIla6kT6BKGCqqiuTFdcLQlLhQLUznsVgsR0bJBEdV33mY84pJJhw3Crb7dWL84Nlq7m7/KutnfA4308mzB7poaqolCBUhNIKjRoA8V/L6CVGskWOxjDdTImg8UvKDxqHCMy29APS6jXR3d/NPv9vDrjbT5odGbPzAXJtP1qMa7xjOht0ddCbLbpdki2XCqCzByXepVCFaGZ6MNVDtm4p/B3tSKFnLBoIwLHgfZMVm/C0cRUlmbF0ey9FLRQlOvksVhEoYCU7Ka6BROwAl7YeECkFogsxB9FPQjwnijPtiz9D6aZajnIoSnPxZKj/UnGCkvHpi+DTQS8oPUSUXv/FVCdQEjp8/0BX1Y96n460OdprdcpRTsqDxZBAOsHCygpGMTwNgnrSS9kM0sm5UlSAwM1WZQGnrTZPMBGRDQeOtD1ZuLEc7FSM4riMFwV8/CHOC0elMB+B42U1f2ifEiE2oih9NkYcKXUmfnpQfidH4j3FgrMhiOdqoGJcq7jkFItGV6t+loS0xnwCH453ddPalUVX6Mj7JTEgYKm3RYs10VBUwVM3l4YwnNp/QcrRTMYIDhRZES1cqJxgZqmh1ZrFE9rN5fzdBqHzkx0/yz7dvxI8snbTfnxSYfd+4x3AslqOcihKc/FXgqUyQE6D7DsTpchqYQRct3WmaO8xK8IPdaVAT70lHLlgYCZCIjJuFkwlMVMgKmOVop6IEJ8z7Qqf9kL60yXm5Z2+CvX4DM6It0d3W53PXOWKEIAhDXDFxoDBUZBzFYfO+Tg71pO0kleWop6IE5xOvXJ47vvnxXbT39Wf1HggbmCnRtHe6N9fuOo7JyVGNAs9KCMbCGadxhaEJTlu9sRztVJTgvH3VIj70kqUA/OmZ5oJzzWED0+kClDDdv61WY3UsSgAERyQXNAaztKG5K8m+jiMrSRrkBaGtlWM5mqkowQGYP626aHurNhCTgAZ6yIRurt0VIYgWcOYsnFAjVwsOdqU50Jk6ojFlhcaKjeVop+IEZ1lTbdH2vToTgLe4D9Ln9F9T1bUNr3svQVZktH8dlio4Dke8vUyo0cyXFRzLUU7FCc78adVFa9j8ITyLAzqdq2I3UtW3P9ceTx7E7TtIGAS4ohzsSvHl32ymvS9NtkbFkVomoZrAdDgCxQlCpaXryCwqi6VcqTjBWT6nnoQ3+LEyePyT+0kA6pL9lUyv2+CTSaWpattMTc8u7n56P88d6OaPm5tz09hHmiGczVw2+jV8X91J/4hjRhZLuVJxggMQG6JK+k73GAD27tmda/vlNoeHdqVxMz24msntb5X2Q3Yf6jNrq9QslRgrJnOZEZlKJg9ozLeyWMqayhScIhYOwLnL57EzbGJ5+AIADfTwee8mapN70SCFODFirnlv2g8JounsMFQ27evMiU5+js9IUCAMRiYkIxUmi2UqUpmC4xYvRHzSMQu4OzyHVzhPMptDvMJ5kr/xfsPFLd8DP43j9NfGSQf9hbmyVkdWMHa29fB88+Di6wPZuKeDvnQQlcMYmYVkLRxLJVORghMfwsJJxBxuCV6JJyEXuQ8yRw4BMDezk3jvPlwN6Isq8qUDY+EEUb2c/Fo72WxkgGQmoDtvoWg+Qaj0ZYIokzkKHB9GTVTtEghL5VKRgvOVt5zGGYunFbQ11SVIeA4v6DyeCo/lde4a5kaC46CsfOpLbG1NkYxcpXQmjASif6o8XwhChfbeNNtaunmuyFYzYBIHBUDJSyYcfuyqpSmNYbGUAxUpOKcsaOTKVy0vaPvGO04nETMJf38OT+V02coy2VtwzZV/7OHBrQcB6M0ExiqJqgH2Zwr3u1k7WnvpSRe3biCbYWziMoGZGz+s7RJaC8dSwVSk4LjO4HVQ1XGPqsjVeiw8EU9CXu6uH/TebFZxxje1crJrq0I1q77X7WrPrf4OVUn5OqQLl7NUFDLRWqrD7QRRijo8Fku5UJGC4zlCxi/81oaqJDxj4WwKl+TaW7Qhd3yObM4d+5mU2dkhcnHCEHa19dLWmyYTaBSXMVmBQ1kkSr91lBrhbg35wWmLpdKoSMFxRBCB/3nrqbk2VYh5ZvbqII259mv8N+WOf5r4N97oPAJAJggIOg/kliSoKi3dqSgmo7ngbjhMJnJWOBTMNPoIxMTuZ26pZCpUcMwaqAXTanJtqkaIslyZ/iiXpT/LDcEF3Mzrcu0vdp4GIBNAY6Yltw4q+ztbM+eXT+7h6t8/n7NiCti3HjLJaMtgc18/7HfDhkMVRjiDbrFMOSpScFxHcERw8/JxFC2oCPiq1Su5L1xJgEvyuDfm2udKGwDpQPFisdw+45I8RKy3Obc84ZbHdvHwttbBgWBVCDLg9w2YcRKi0POwYw/C0AaNLRVLRQqORC5VvsBkV35nOWbOHADijjJ39pxc+yJp5j+9/yMR9AAO1z6wjVse3kKiezfxnr00tG1Eg3RBvzk3qXMv7F0HapL9QqKpcekXpcN5TDZ+Y6lkSio4InKBiDwrIltE5HNFzl8mIi0isi76+dB43dsVya2LAvOFd/MUJ101k1vO7+BHL++loXFGrv14Zw/v9O7lF7F/5hfP9vLY9jb+tKUDDTJsPRSwsTlNkO4XHCfThdvdTCYI6evtMmIUBiQzYbQVjbm5kJ2lMksjmruSRcc9cBdQi6WSKJngiIgLfBd4PbACeKeIrChy6a2qujL6+cE43h8nX3DU1LvJEjhxZtbGqEu41DYt5mDebBXAUucAzRvvB6CJQ5xx3wf40V9e4F8eDnD7WnLXeck24p072NeeZHtzJ1ubO+jLpNnS0p2bVheRggByyg841JOhGFZwLJVMKS2cc4AtqrpNVdPALcCFJbxfAa4jCMI/XHACX7nkFMIoaDy9JsaZi6cROjHwqgjFw/U8Vqe+ww3+awv6yH71z3efwvN7+KB7t+m750DumgAX/B5UQ6T1Wfx0kiAITSwmL9js+d2ohjkXLO0Xnya3m+VZKplSCs4CYFfe691R20AuEZH1IvJzEVlUrCMRuVxE1ojImpaWlmKXDCLrTp22cBpzG0zZUdcR7vnUy7niVcsJxQU3TigOIQ4+Hh3UFfQRx6eGJKGaj8kRIwab93X3XxRkwE/iHNrKifd/jKbNN+KoTxCGhCjX3L+V9//wMWo6thDrO0ioJqEwHRQXFmvgWCqZyQ4a3wksUdXTgHuAHxW7SFWvVdVVqrqqqalpRB27keBkp8JDVZworiNAKB6hm0CdGCkfLjmxmk4trId8jvMMm6o+yKvctaYvQqpI8R9P9Ptmsc7dSCaJtO8EoLr9OUI/JPADwhB+/IhpT6XSSOibUhWquWzlgViXylLJlFJw9gD5FsvCqC2Hqraqarae5g+As8br5nHPoSrm4DjkFlC6IrllD+rEycw4ngwu+zr7eMNJjWTcmoI+TnO2AfAG9zEAXELuiX+WjVUmtr1E9rH6Lx9k2t77CXvNQlBFCEI/51Jlae3zaevoQUOzxirthyQzAS27t3HgYFv/Z2KnxC0VTCkF53FguYgsFZE4cClwR/4FIjIv7+Wbgc2MEyfPb2RWXSI3NR6q4rqC5zjGwlHFSdTRVruc2riHE6vJWThJEgDUUljq0yFkkdPv0i0RE8upPfRMbusZVSH0fdbs7uKmR3fk1ll96fEYn7yno3+Hz1BZv7ud5r3b2JVXgbB9iGCyxVIJlExwVNUHPg78DiMkP1XVp0XkX0XkzdFlV4jI0yLyFHAFcNl4jkGE/oLq0bHnRgs7xbhdgROnOu5CvJpOzG4Of4m/mD6Ns0gK40U1br8b9BbnAeZLKwCtmRh7WoyFEyL4QcDXHmjmvudaqHLhJNnBxf5dALT3JMkEIWGQItW6Gw0y+JEbFYbKZ3+xnusefGE8PwaLpWzwStm5qt4F3DWg7V/yjj8PfL5U9xckiuEIxtkRYq5DfSLGwe4UjoDrGjfLiVXziJ7MZenPMn3Wcl558N5B/b2Sx3PHV8evyR0fSjvcvLGX8+Im18cPfIisJJeQX8e/gCvKD4PX037oEH5TA7G+Ntzu3ThegGb62Lb+YfbXLKe5K8VJ8+pL9ZFYLJPKZAeNS4uYoHF2ajqbh9NUH6fPD3AcwcEEkj3XxcfjvnAli+tHF0c5Nb2eBjHbB6s4+HlT3qEqbjS7VUcvnW0H8MOQ0E/TtOdPnHDvhyHVRXtnB0/v6wBMPR+LpRIpqYUz2dTGXWbWxQHYdagXifwrz3Fw6A8iZ388R0hD0W1mhsOTkI96twPgh5Dy+4ty9WTIGjs0SC8dHW20HWpH090s3fZj3CCJ9raRdON0hSZ+U+W5A29hsVQEFW3heK7Dwuk1TK+JAf1rqzzXZCG7juA4mOCyA8uaTB5OmtiQfWaqZha8fig4GYCFYioFBir0Bf067mv/FHojvbSnXdq7e8n09SChEaY5sSS1Xkhv0iyZyJbRsFgqjYoWnCxxz8ERyS3elHzLRoQZtXEaq+NcevYiqlw4fmaMdCQsL0l9o6Cv0CvM1XksPJHv+m/Ove7qbGdPZ4ZzZDPT6Sy4tkF66EjDzq3PsPfRn+GqEZxkbxfqZ+juSxJzpWDRqcVSSVS0S5XFdRy8SGDAxHKyizuzpSwcgSUza7n1kpmkUin+9Orf8Hc/30QfVfx35h2cVdvCqqaA3nnnMm/NfwOwV2fwl/Bkljj9WwcvcQ6w5KlPcEHkRi1L/r/cuQZ6uWOHx5JdP+ND3m259t2P/oo/1b6R9Mx6Yo6Tc/0slkrjqBAcJ5oOz2YdZ2vlZMVGxMR1WrpTHHIWUD/do0ZD+qgC4H+DCzm/LmDJaR5V3dtz/b449R1zMEzBrF/Hv5A7/nLsOs5OrWKm01FwzevcNbwuuYaPpa4n7tYU3RvdYqkEjgrBMQFhp2C5QzZg7GSLdTnGyvHVwfNiaFi4uNJxHJzqeoLMdDaecRUH2rtyaYrP6cKi901pjJOc/uVkTdLJMXKAmVJ8W5keqolLiPZ1AjOLXmOxTGWOihiO4wgxx8nFRsShYGbKdYSE5+C5jinc5QiuuLxoHtQnzIzR6TOFcNoSBKGvcTl7EscBML9O6KCObyz/IV3TTgSgN5qWekXqa7kx7NfpALzOeZyXOhuKjnP9QSXhKlWdW0vzQVgsk8xRYeE4Ingeufo4jgieGItHxLhcMdchEXNM3owDAcLHzpuPXzufWMyBvetIaoy46yLqMrfWaPX5x03jrTN3ozXT2Tnrcnozysb9Pdy3rYe9zOKBk67CyfTyno2n81Tiw3whdjMAW8N5/K9/IV/LSyC8NryKVf5z7N/yDlj96on/oCyWEnNUWDhgYjRZHAHHjVyrKEgb8xyqPDdaaxW5V3ULaE/61MQ9dP4ZLGpqBMfDEaFh1lz++N45vOTEhTjxGFrViCYaCBKNNDTM4P7wdE6cLsxZsJTe2vmA8ILOzY1hQaKPX4QvKxjjKuc5gNzslcVSaRwVghN3nQGCY2I4MdchFhVaj7nGrYp7WatHqKvycB1yrldDTTU4HkHtHJIzVlA1fwWJqgRurBridYiXQNwYS2Z4vGZ+mo+d0M3cWA/xuHGxtucJztNLLxtyvKlpy4c8Z7FMZY4OwfEcTl1YuFwgG8M5eb5pj7sOCc8l7jq5mas5DVUmroPkhCnTuIygdo4p8CVCwnXw4lVoot4ITqwK16vigytg7ty5xGvqiSVM7s6G8FgA9p35adobTLXVO4PVuTF927+IAIf0rGKVWC2Wqc9REcMZiJuXk5NFRDhhbj1P7jpk6iED02pixByH6rjLzLhZIhE0LsLtS6O+Wd3tOg6y4AwkFYAXR+MNaG8zYaKBTONiPO85vESKGVVC1cLVbF60kmmNjcTbzfqqT2U+ygmnrWbL9h1c3XoJj828iOvnjqzImMUy1TgqBSfmOpxaZIGk6whx19TLyWYjx1xhdkOChqr+5Q6uOKgbEqriuRD3XDxfSTedRuiD63eRql5IQ3UtnlOL5wnfv3Qp6d1PIV4Mp2Ym1T0mF8eNxdmz4kPc1/oo2uogrodXM22CPgmLZWI5KgUHKJrN6zrCrLoEnps3m+U6g7abcRwhJg6hGvGZ11iN0kdvSohpQGbOaUhfhuqYizQeS18ypCaRoGvOKmZ3PEpNTS2LZoZ89W0nkswEuF6CpdM92A5buzxklo3hWCqToyKGMxoWzahhXmM18xqr8SILJ3+L4Dn1VVTHXGY3VEVlLYTquMuypjrmNCSi0qYujiPUJFyom01NIsGM2jixWAwnliAWizFnRgOvP2UecxuqcVyHC5bGWDEDLjyxHtyhF49aLFOZo9bCGQnGpSq0cBprYjRGq8/DUJnXWJU7N7uhiqb6BCLCw1tbqY6Zj/fUhY24IjR3JZk9YxpVNfXg91Edc5lWEyMTKIl4gm++2qXDLdwfy2KpJKzgDIOIkPDcQQHmLNkCXgPfA1AdM0XcwcSMAI5tqqPKXwp1s8BL4AArF01j3a52JFbN4llN9NQuLt0DWSyTjBWcw7Bi/tgsjhXzG3MF1LPMqkswcGsuz3WIuQ7u/JNJNNaTcGzxLUvlYgWnRAwUm+E4dUFjwbbEFkulYoPGZYAVG8vRghUci8UyYVjBsVgsE4YVHIvFMmFYwbFYLBOGFRyLxTJhiOrodpmcbESkBdhR5NQs4OAED6dUVMqzlOtzHFTVCyZ7EEcjU05whkJE1qjqqskex3hQKc9SKc9hGT+sS2WxWCYMKzgWi2XCqCTBuXayBzCOVMqzVMpzWMaJionhWCyW8qeSLByLxVLmWMGxWCwTRkUIjohcICLPisgWEfncZI/ncIjI9SLSLCIb89pmiMg9IvJ89Ht61C4i8q3o2daLyJmTN/JCRGSRiNwrIptE5GkR+WTUPuWexTIxTHnBEREX+C7wemAF8E4RKfeNnW4ABiaefQ74o6ouB/4YvQbzXMujn8uB703QGEeCD3xaVVcAq4GPRZ/9VHwWywQw5QUHOAfYoqrbVDUN3AJcOMljGhZVfQBoG9B8IfCj6PhHwEV57Teq4RFgmojMm5CBHgZV3aeqa6PjLmAzpqThlHsWy8RQCYKzANiV93o3A+t4Tg3mqOq+6Hg/MCc6nhLPJyJLgDOAR5niz2IpHZUgOBWHmlyFKZOvICJ1wC+AK1W1M//cVHsWS2mpBMHZAyzKe70waptqHMi6F9Hv5qi9rJ9PRGIYsblJVX8ZNU/JZ7GUnkoQnMeB5SKyVETiwKXAHZM8prFwB/D+6Pj9wO157e+LZnhWAx157sqkImZPnOuAzap6dd6pKfcslomhIjKNReQNwDcAF7heVf99ckc0PCJyM3A+pnzDAeCLwG3AT4HFmPIbb1fVtuhL/R3MrFYv8AFVXTMJwx6EiLwE+DOwAQij5i9g4jhT6lksE0NFCI7FYpkaVIJLZbFYpghWcCwWy4RhBcdisUwYVnAsFsuEYQXHYrFMGFZwLBbLhGEFx2KxTBhWcMoYEVkiIptF5P+iejO/F5HqIa49O6oxs05E/idba0dE3Oj149H5v4nazxeR+0Tk5yLyjIjcFCXmWSwlwwpO+bMc+K6qngy0A5cMcd0Pgb9R1ZVAkNf+15glBGcDZwMfFpGl0bkzgCsxdYSOBc4b78FbLPlYwSl/XlDVddHxE8CSgReIyDSgXlUfjpp+knf6tZj1S+swSw5mYkQM4DFV3a2qIbCuWN8Wy3jiTfYALIcllXccAEVdqmEQ4BOq+ruCRpHzi/Rt/z1YSoq1cCoAVW0HukTk3Kjp0rzTvwP+NiojgYgcLyK1EzxEiwWwf9Eqib8G/k9EQuB+oCNq/wHGVVobBYVb6C/5abFMKHa1eIUgInWq2h0dfw6Yp6qfnORhWSwFWAuncnijiHwe8/90B3DZ5A7HYhmMtXCmGCLyXQZPX39TVX84GeOxWEaDFRyLxTJh2Fkqi8UyYVjBsVgsE4YVHIvFMmFYwbFYLBPG/weGq35BI+6fQAAAAABJRU5ErkJggg==",
      "text/plain": [
       "<Figure size 306.375x432 with 2 Axes>"
      ]
     },
     "metadata": {
      "needs_background": "light"
     },
     "output_type": "display_data"
    }
   ],
   "source": [
    "nmoo.plot_performance_indicators(benchmark, row=\"algorithm\")"
   ]
  }
 ],
 "metadata": {
  "interpreter": {
   "hash": "1556a16cf37fb4214f8861bf943a2d99c2b3956d871fdd1a2a66e1a032ac6deb"
  },
  "kernelspec": {
   "display_name": "Python 3.8.2 64-bit ('venv': venv)",
   "name": "python3"
  },
  "language_info": {
   "codemirror_mode": {
    "name": "ipython",
    "version": 3
   },
   "file_extension": ".py",
   "mimetype": "text/x-python",
   "name": "python",
   "nbconvert_exporter": "python",
   "pygments_lexer": "ipython3",
   "version": "3.9.13"
  },
  "orig_nbformat": 2
 },
 "nbformat": 4,
 "nbformat_minor": 2
}<|MERGE_RESOLUTION|>--- conflicted
+++ resolved
@@ -11,15 +11,8 @@
    "cell_type": "markdown",
    "metadata": {},
    "source": [
-<<<<<<< HEAD
-    "Also available on Google Colab \n",
-    "\n",
-    "[![Launch Google Colab\n",
-    "notebook](https://img.shields.io/badge/launch-colab-blue)](https://colab.research.google.com/github/altaris/noisy-moo/blob/main/example.ipynb)"
-=======
     "Also available on Google Colab [![Launch Google Colab\n",
     "notebook](https://img.shields.io/badge/launch-colab-blue?logo=googlecolab)](https://colab.research.google.com/github/altaris/noisy-moo/blob/main/example.ipynb)"
->>>>>>> ecbda0f8
    ]
   },
   {
